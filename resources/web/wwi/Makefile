--- conflicted
+++ resolved
@@ -74,17 +74,13 @@
 NPM_EXISTS = $(shell which npm 2> /dev/null)
 
 ifeq ($(NPM_EXISTS),)
-<<<<<<< HEAD
-release profile update:
-=======
 release debug profile update:
 	@echo "# npm not found in PATH:" $(PATH)
->>>>>>> 13a45bd8
 	@echo "# Please install nodejs to build 'webots.min.js' using the instructions on the GitHub wiki."
 else
 release profile update: webots.min.js
+debug: webots.debug.js
 endif
-debug: webots.debug.js
 
 webots.min.js: $(JS_SOURCES) $(LOCAL_THREEJS_EXAMPLE_SOURCES) $(THREEJS_SOURCE) $(INSTALL_TOKEN)
 	@echo "# compressing webots.min.js"
