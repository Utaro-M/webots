/* global THREE, Selector, TextureLoader, Viewpoint */
/* global convertStringToVec2, convertStringToVec3, convertStringToQuaternion, convertStringToColor, horizontalToVerticalFieldOfView */
/* global createDefaultGeometry, createDefaultMaterial */
'use strict';

class X3dScene { // eslint-disable-line no-unused-vars
  constructor(domElement) {
    this.domElement = domElement;
    this.root = undefined;
    this.worldInfo = {};
    this.viewpoint = undefined;
    this.sceneModified = false;
    this.useNodeCache = {};
    this.objectsIdCache = {};
  }

  init(texturePathPrefix = '') {
    this.renderer = new THREE.WebGLRenderer({'antialias': false});
    this.renderer.setPixelRatio(window.devicePixelRatio);
    this.renderer.setClearColor(0xffffff, 1.0);
    this.renderer.shadowMap.enabled = true;
    this.renderer.shadowMap.type = THREE.PCFSoftShadowMap; // default THREE.PCFShadowMap
    this.renderer.gammaInput = false;
    this.renderer.gammaOutput = false;
    this.renderer.physicallyCorrectLights = true;
    this.domElement.appendChild(this.renderer.domElement);

    this.scene = new THREE.Scene();
    this.scene.background = null;

    this.viewpoint = new Viewpoint();
    this.viewpoint.onCameraParametersChanged = (updateScene) => {
      if (this.gpuPicker)
        this.gpuPicker.needUpdate = true;
      if (updateScene)
        this.render();
    };

    this.selector = new Selector();
    this.selector.onSelectionChange = () => { this.render(); };

    this.gpuPicker = new THREE.GPUPicker({renderer: this.renderer, debug: false});
    this.gpuPicker.setFilter((object) => {
      return object.isMesh &&
             'x3dType' in object.userData &&
             object.userData.isPickable !== false; // true or undefined
    });
    this.gpuPicker.setScene(this.scene);
    this.gpuPicker.setCamera(this.viewpoint.camera);

    // add antialiasing post-processing effects
    this.composer = new THREE.EffectComposer(this.renderer);
    let renderPass = new THREE.RenderPass(this.scene, this.viewpoint.camera);
    this.composer.addPass(renderPass);
    this.hdrResolvePass = new THREE.ShaderPass(THREE.HDRResolveShader);
    this.composer.addPass(this.hdrResolvePass);
    var fxaaPass = new THREE.ShaderPass(THREE.FXAAShader);
    this.composer.addPass(fxaaPass);

    this.resize();

    this.destroyWorld();

    TextureLoader.setTexturePathPrefix(texturePathPrefix);
    TextureLoader.setOnTextureLoad(() => this.render());
  }

  render() {
    this.hdrResolvePass.material.uniforms['exposure'].value = 2.0 * this.viewpoint.camera.userData.exposure; // Factor empirically found to match the Webots rendering.

    if (typeof this.preRender === 'function')
      this.preRender(this.scene, this.viewpoint.camera);
    this.composer.render();
    if (typeof this.postRender === 'function')
      this.postRender(this.scene, this.viewpoint.camera);
  }

  resize() {
    var width = this.domElement.clientWidth;
    var height = this.domElement.clientHeight;
    this.viewpoint.camera.aspect = width / height;
    if (this.viewpoint.camera.fovX)
      this.viewpoint.camera.fov = THREE.Math.radToDeg(horizontalToVerticalFieldOfView(this.viewpoint.camera.fovX, this.viewpoint.camera.aspect));
    this.viewpoint.camera.updateProjectionMatrix();
    this.gpuPicker.resizeTexture(width, height);
    this.renderer.setSize(width, height);
    this.composer.setSize(width, height);
    this.render();
  }

  onSceneUpdate() {
    this.sceneModified = true;
    this.render();
  }

  destroyWorld() {
    this.selector.clearSelection();
    if (!this.scene)
      return;
    for (let i = this.scene.children.length - 1; i >= 0; i--)
      this.scene.remove(this.scene.children[i]);
    this.objectsIdCache = {};
    this.useNodeCache = {};
    this.root = undefined;
<<<<<<< HEAD
    this.scene.background = null;
=======
    this.scene.background = new THREE.Color(0, 0, 0);
>>>>>>> 4a71504f
    this.onSceneUpdate();
    this.render();
  }

  deleteObject(id) {
    var context = {};
    var object = this.getObjectById('n' + id, false, 'scene', context);
    if (typeof object !== 'undefined') {
      var parent;
      if (typeof context !== 'undefined' && typeof context.field !== 'undefined') {
        parent = context.parent;
        if (object.isMaterial)
          parent[context.field] = createDefaultMaterial(parent.geometry);
        else if (object.isGeometry || object.isBufferGeometry)
          parent[context.field] = createDefaultGeometry();
        else
          parent[context.field] = undefined;
      } else {
        parent = object.parent;
        object.parent.remove(object);
      }
      delete this.objectsIdCache[id];
      if (typeof parent !== 'undefined')
        this._updateUseNodesIfNeeded(parent, parent.name.split(';'));
    }
    if (object === this.root)
      this.root = undefined;
    this.onSceneUpdate();
    this.render();
  }

  loadWorldFile(url, onLoad) {
    this.objectsIdCache = {};
    var loader = new THREE.X3DLoader(this);
    loader.load(url, (object3d) => {
      if (object3d.length > 0) {
        this.scene.add(object3d[0]);
        this.root = object3d[0];
      }
      this._setupLights(loader.directionalLights);
      this._setupEnvironmentMap();
      if (this.gpuPicker) {
        this.gpuPicker.setScene(this.scene);
        this.sceneModified = false;
      }
      this.onSceneUpdate();
      if (typeof onLoad === 'function')
        onLoad();
    });
  }

  loadObject(x3dObject, parentId) {
    var parentObject;
    if (parentId && parentId !== 0)
      parentObject = this.getObjectById('n' + parentId);
    var loader = new THREE.X3DLoader(this);
    var objects = loader.parse(x3dObject);
    if (typeof parentObject !== 'undefined') {
      objects.forEach((o) => { parentObject.add(o); });
      this._updateUseNodesIfNeeded(parentObject, parentObject.name.split(';'));
    } else {
      console.assert(objects.length <= 1 && typeof this.root === 'undefined'); // only one root object is supported
      objects.forEach((o) => { this.scene.add(o); });
      this.root = objects[0];
    }
    this._setupLights(loader.directionalLights);
    this._setupEnvironmentMap();
    this.onSceneUpdate();
  }

  applyPose(pose, appliedFields = []) {
    var id = pose.id;
    var fields = appliedFields;
    for (let key in pose) {
      if (key === 'id')
        continue;
      if (fields.indexOf(key) !== -1)
        continue;
      var newValue = pose[key];
      var object = this.getObjectById('n' + id, true);
      if (typeof object === 'undefined')
        continue; // error

      var valid = true;
      if (key === 'translation') {
        if (object.isTexture) {
          var translation = convertStringToVec2(newValue);
          if (object.userData && object.userData.transform) {
            object.userData.transform.translation = translation;
            object.needsUpdate = true;
            this.sceneModified = true;
          }
        } else if (object.isObject3D) {
          var newPosition = convertStringToVec3(newValue);
          // Followed object moved.
          if (this.viewpoint.followedObjectId &&
              (id === this.viewpoint.followedObjectId || // animation case
               ('n' + id) === this.viewpoint.followedObjectId || // streaming case
               object.userData.name === this.viewpoint.followedObjectId)) {
            // If this is the followed object, we save a vector with the translation applied
            // to the object to compute the new position of the viewpoint.
            this.viewpoint.setFollowedObjectDeltaPosition(newPosition, object.position);
          }
          object.position.copy(newPosition);
          this.sceneModified = true;
        }
      } else if (key === 'rotation' && object.isObject3D) { // Transform node
        var quaternion = convertStringToQuaternion(newValue);
        object.quaternion.copy(quaternion);
        this.sceneModified = true;
      } else if (object.isMaterial) {
        if (key === 'baseColor')
          object.color = convertStringToColor(newValue); // PBRAppearance node
        else if (key === 'diffuseColor')
          object.color = convertStringToColor(newValue, false); // Appearance node
        else if (key === 'emissiveColor')
          object.emissive = convertStringToColor(newValue, object.userData.x3dType === 'PBRAppearance');
      } else if (key === 'render' && object.isObject3D)
        object.visible = newValue.toLowerCase() === 'true';
      else
        valid = false;

      if (valid)
        fields.push(key);

      this._updateUseNodesIfNeeded(object, id);
    }
    return fields;
  }

  pick(relativePosition, screenPosition) {
    if (this.sceneModified) {
      this.gpuPicker.setScene(this.scene);
      this.sceneModified = false;
    }

    var raycaster = new THREE.Raycaster();
    raycaster.setFromCamera(screenPosition, this.viewpoint.camera);
    return this.gpuPicker.pick(relativePosition, raycaster);
  }

  getCamera() {
    return this.viewpoint.camera;
  }

  getTopX3dNode(node) {
    // If it exists, return the upmost Solid, otherwise the top node.
    var upmostSolid;
    while (node) {
      if (node.userData && node.userData.solid)
        upmostSolid = node;
      if (node.parent === this.scene)
        break;
      node = node.parent;
    }
    if (typeof upmostSolid !== 'undefined')
      return upmostSolid;
    return node;
  }

  getObjectById(id, skipBoundingObject = false, object = 'scene', context = {}) {
    // @param 'object':
    //     Global case: object is the root object in which to search for.
    //     Special case to have a good default value: if object === 'scene', then the scene is used.
    if (object === 'scene')
      object = this.scene;

    if (!object ||
        (skipBoundingObject && typeof object.userData !== 'undefined' && object.userData.x3dType === 'Switch')) {
      context.parent = undefined;
      return undefined;
    }

    if (Array.isArray(object)) {
      for (let i = 0, l = object.length; i < l; i++) {
        var o = this.getObjectById(id, skipBoundingObject, object[i], context);
        if (typeof o !== 'undefined')
          return o;
      }
    }

    if (typeof this.objectsIdCache[id] !== 'undefined') {
      context.field = this.objectsIdCache[id].context.field;
      context.parent = this.objectsIdCache[id].context.parent;
      return this.objectsIdCache[id].object;
    }

    if (object.name && object.name.includes(id)) {
      this.objectsIdCache[id] = { 'object': object, 'context': context };
      return object;
    }

    var childObject;
    if (object.children) {
      for (let childIndex in object.children) {
        context.parent = object;
        childObject = this.getObjectById(id, skipBoundingObject, object.children[childIndex], context);
        if (typeof childObject !== 'undefined')
          return childObject;
      };
    }
    if (object.isMesh || object.isLineSegments || object.isPoint) {
      if (object.material) {
        childObject = this.getObjectById(id, skipBoundingObject, object.material, context);
        if (typeof childObject !== 'undefined') {
          context.field = 'material';
          context.parent = object;
          return childObject;
        }
      }
      if (object.geometry) {
        childObject = this.getObjectById(id, skipBoundingObject, object.geometry, context);
        if (typeof childObject !== 'undefined') {
          context.field = 'geometry';
          context.parent = object;
          return childObject;
        }
      }
    } else if (object.isMaterial) {
      if (object.map) {
        childObject = this.getObjectById(id, skipBoundingObject, object.map, context);
        if (typeof childObject !== 'undefined') {
          context.field = 'map';
          context.parent = object;
          return childObject;
        }
      }
      if (object.aoMap) {
        childObject = this.getObjectById(id, skipBoundingObject, object.aoMap, context);
        if (typeof childObject !== 'undefined') {
          context.field = 'aoMap';
          context.parent = object;
          return childObject;
        }
      }
      if (object.roughnessMap) {
        childObject = this.getObjectById(id, skipBoundingObject, object.roughnessMap, context);
        if (typeof childObject !== 'undefined') {
          context.field = 'roughnessMap';
          context.parent = object;
          return childObject;
        }
      }
      if (object.metalnessMap) {
        childObject = this.getObjectById(id, skipBoundingObject, object.metalnessMap, context);
        if (typeof childObject !== 'undefined') {
          context.field = 'metalnessMap';
          context.parent = object;
          return childObject;
        }
      }
      if (object.normalMap) {
        childObject = this.getObjectById(id, skipBoundingObject, object.normalMap, context);
        if (typeof childObject !== 'undefined') {
          context.field = 'normalMap';
          context.parent = object;
          return childObject;
        }
      }
      if (object.emissiveMap) {
        childObject = this.getObjectById(id, skipBoundingObject, object.emissiveMap, context);
        if (typeof childObject !== 'undefined') {
          context.field = 'emissiveMap';
          context.parent = object;
          return childObject;
        }
      }
      // only fields set in x3d.js are checked
    }
    return undefined;
  }

  applyEquirectangularBackground(image) {
    var texture;
    if (image.data) {
      texture = new THREE.DataTexture(image.data, image.width, image.height);
      texture.encoding = THREE.RGBEEncoding;
      texture.minFilter = THREE.NearestFilter;
      texture.magFilter = THREE.NearestFilter;
      texture.flipY = true;
    } else {
      texture = new THREE.Texture(image);
      texture.minFilter = THREE.LinearFilter;
      texture.magFilter = THREE.LinearFilter;
    }
    texture.needsUpdate = true;

    var cubemapGenerator = new THREE.EquirectangularToCubeGenerator(texture, { resolution: image.width });
    this.scene.background = cubemapGenerator.renderTarget;

    var cubeMapTexture = cubemapGenerator.update(this.renderer);

    var pmremGenerator = new THREE.PMREMGenerator(cubeMapTexture);
    pmremGenerator.update(this.renderer);

    var pmremCubeUVPacker = new THREE.PMREMCubeUVPacker(pmremGenerator.cubeLods);
    pmremCubeUVPacker.update(this.renderer);

    this.scene.background.userData = {};
    this.scene.background.userData.isHDR = true;
    this.scene.background.userData.texture = pmremCubeUVPacker.CubeUVRenderTarget.texture;
    this._setupEnvironmentMap();

    texture.dispose();
    pmremGenerator.dispose();
    pmremCubeUVPacker.dispose();
  }

  // private functions
  _setupLights(directionalLights) {
    if (!this.root)
      return;

    var sceneBox = new THREE.Box3();
    sceneBox.setFromObject(this.root);
    var boxSize = new THREE.Vector3();
    sceneBox.getSize(boxSize);
    var boxCenter = new THREE.Vector3();
    sceneBox.getCenter(boxCenter);
    var halfWidth = boxSize.x / 2 + boxCenter.x;
    var halfDepth = boxSize.z / 2 + boxCenter.z;
    var maxSize = 2 * Math.max(halfWidth, boxSize.y / 2 + boxCenter.y, halfDepth);
    directionalLights.forEach((light) => {
      light.position.multiplyScalar(maxSize);
      light.shadow.camera.far = Math.max(maxSize, light.shadow.camera.far);
      light.shadow.camera.left = -maxSize;
      light.shadow.camera.right = maxSize;
      light.shadow.camera.top = maxSize;
      light.shadow.camera.bottom = -maxSize;
    });
  }

  _setupEnvironmentMap() {
    var isHDR = false;
    var backgroundMap;
<<<<<<< HEAD
    if (this.scene.background != null) {
=======
    if (this.scene.background) {
>>>>>>> 4a71504f
      if (typeof this.scene.background.userData !== 'undefined' && this.scene.background.userData.isHDR) {
        isHDR = true;
        backgroundMap = this.scene.background.userData.texture;
      } else if (this.scene.background.isCubeTexture)
        backgroundMap = this.scene.background;
      else if (this.scene.background.isColor) {
        let color = this.scene.background.clone();
        color.convertLinearToSRGB();
        backgroundMap = TextureLoader.createColoredCubeTexture(color);
      }
    }

    this.scene.traverse((child) => {
      if (child.isMesh && child.material && child.material.isMeshStandardMaterial) {
        var material = child.material;
        material.envMap = backgroundMap;
        if (isHDR)
          material.envMapIntensity = 0.2; // Factor empirically found to match the Webots rendering.
        material.needsUpdate = true;
      }
    });
  }

  _updateUseNodesIfNeeded(object, id) {
    if (!object)
      return;

    if (Array.isArray(id)) {
      if (id.length > 1)
        id.forEach((item) => this._updateUseNodesIfNeeded(object, item));
      else
        id = id[0];
    }

    if (typeof this.useNodeCache[id] === 'undefined') {
      var node = object;
      var source;
      while (node && node !== this.root) {
        if (typeof node.userData.USE !== 'undefined')
          source = node;
        node = node.parent;
      }
      this.useNodeCache[id] = { 'source': source };
      if (typeof source !== 'undefined') {
        this.useNodeCache[id].target = [];
        source.userData.USE.split(';').forEach((useId) => {
          var useObject = this.getObjectById(useId);
          if (typeof useObject !== 'undefined')
            this.useNodeCache[id].target.push(useObject);
        });
      }
    }
    if (typeof this.useNodeCache[id].source !== 'undefined') {
      // clone again changed DEF node instance
      var sourceNode = this.useNodeCache[id].source;
      var targetNodes = this.useNodeCache[id].target;
      var newTargetNodes = [];
      for (let i = 0, l = targetNodes.length; i < l; i++) {
        var target = targetNodes[i];
        var newClone = sourceNode.clone();
        newClone.name = target.name;
        var parent = target.parent;
        var index = parent.children.indexOf(target);
        parent.remove(target);

        // manually add new child to keep the same child index.
        parent.children.splice(index, 0, newClone);
        newClone.parent = parent;
        object.dispatchEvent({ type: 'added' });

        newTargetNodes.push(newClone);
      }
      this.useNodeCache[id].target = newTargetNodes;
    }
  }
}<|MERGE_RESOLUTION|>--- conflicted
+++ resolved
@@ -26,7 +26,6 @@
     this.domElement.appendChild(this.renderer.domElement);
 
     this.scene = new THREE.Scene();
-    this.scene.background = null;
 
     this.viewpoint = new Viewpoint();
     this.viewpoint.onCameraParametersChanged = (updateScene) => {
@@ -102,11 +101,7 @@
     this.objectsIdCache = {};
     this.useNodeCache = {};
     this.root = undefined;
-<<<<<<< HEAD
-    this.scene.background = null;
-=======
     this.scene.background = new THREE.Color(0, 0, 0);
->>>>>>> 4a71504f
     this.onSceneUpdate();
     this.render();
   }
@@ -442,11 +437,7 @@
   _setupEnvironmentMap() {
     var isHDR = false;
     var backgroundMap;
-<<<<<<< HEAD
-    if (this.scene.background != null) {
-=======
     if (this.scene.background) {
->>>>>>> 4a71504f
       if (typeof this.scene.background.userData !== 'undefined' && this.scene.background.userData.isHDR) {
         isHDR = true;
         backgroundMap = this.scene.background.userData.texture;
