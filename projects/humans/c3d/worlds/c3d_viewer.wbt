--- conflicted
+++ resolved
@@ -1,11 +1,6 @@
 #VRML_SIM R2021b utf8
 WorldInfo {
   title "C3D viewer"
-<<<<<<< HEAD
-  window "c3d_viewer_window"
-  coordinateSystem "NUE"
-=======
->>>>>>> 39b55d30
   window "c3d_viewer_window"
   coordinateSystem "NUE"
 }
