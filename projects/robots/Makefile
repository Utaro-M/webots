# Copyright 1996-2019 Cyberbotics Ltd.
#
# Licensed under the Apache License, Version 2.0 (the "License");
# you may not use this file except in compliance with the License.
# You may obtain a copy of the License at
#
#     http://www.apache.org/licenses/LICENSE-2.0
#
# Unless required by applicable law or agreed to in writing, software
# distributed under the License is distributed on an "AS IS" BASIS,
# WITHOUT WARRANTIES OR CONDITIONS OF ANY KIND, either express or implied.
# See the License for the specific language governing permissions and
# limitations under the License.

LIBRARIES=robotis/darwin-op/libraries.Makefile \
	neuronics/ipr/libraries.Makefile \
	mobsya/thymio/libraries.Makefile \
	kuka/youbot/libraries.Makefile

CONTROLLERS=\
  epfl/lis/controllers.Makefile \
  sony/aibo/controllers.Makefile \
  a4/portal/controllers.Makefile \
  adept/pioneer3/controllers.Makefile \
  softbank/nao/controllers.Makefile \
  bluebotics/shrimp/controllers.Makefile \
  boston_dynamics/atlas/controllers.Makefile \
  clearpath/pr2/controllers.Makefile \
  epfl/biorob/controllers.Makefile \
  fujitsu/hoap2/controllers.Makefile \
  gctronic/e-puck/controllers.Makefile \
  gctronic/elisa/controllers.Makefile \
  irobot/create/controllers.Makefile \
  kinematics/tinkerbots/controllers.Makefile \
  k-team/hemisson/controllers.Makefile \
  k-team/khepera1/controllers.Makefile \
  k-team/khepera3/controllers.Makefile \
  k-team/khepera4/controllers.Makefile \
  kondo/khr-2hv/controllers.Makefile \
  kuka/youbot/controllers.Makefile \
  lego/mindstorms/controllers.Makefile \
  micromagic/mantis/controllers.Makefile \
  mobsya/thymio/controllers.Makefile \
  nasa/controllers.Makefile \
  neuronics/ipr/controllers.Makefile \
  nex/controllers.Makefile \
  parallax/boebot/controllers.Makefile \
  picaxe/microbot/controllers.Makefile \
  robotis/bioloid/controllers.Makefile \
  robotis/darwin-op/controllers.Makefile \
  sony/qrio/controllers.Makefile \
  sphero/bb8/controllers.Makefile \
  surveyor/controllers.Makefile \
<<<<<<< HEAD
  telerob/telemax_pro/controllers.Makefile \
  tinkerbots/controllers.Makefile \
=======
>>>>>>> ea60293e
  unimation/puma/controllers.Makefile \
  universal_robots/controllers.Makefile

ROBOT_WINDOWS=gctronic/e-puck/plugins/robot_windows.Makefile \
	robotis/darwin-op/plugins/robot_windows.Makefile \
	nex/plugins/robot_windows.Makefile

REMOTE_CONTROLS=gctronic/e-puck/plugins/remote_controls.Makefile \
	robotis/darwin-op/plugins/remote_controls.Makefile \
	nex/plugins/remote_controls.Makefile

PHYSICS_PLUGINS=epfl/lis/plugins/physics.Makefile

RESOURCES=gctronic/e-puck/transfer.Makefile

TARGETS = $(LIBRARIES) $(CONTROLLERS) $(ROBOT_WINDOWS) $(REMOTE_CONTROLS) $(PHYSICS_PLUGINS) $(RESOURCES)

.PHONY: release debug profile clean

release debug profile clean: $(TARGETS)

# libraries dependencies

robotis/darwin-op/controllers.Makefile: robotis/darwin-op/libraries.Makefile

neuronics/ipr/controllers.Makefile: neuronics/ipr/libraries.Makefile

mobsya/thymio/controllers.Makefile: mobsya/thymio/libraries.Makefile

kuka/youbot/controllers.Makefile: kuka/youbot/libraries.Makefile

%.Makefile:
	+@echo "# make" $(MAKECMDGOALS) $(@:.Makefile=)
	+@make -s -C $(@:.Makefile=) $(MAKECMDGOALS)<|MERGE_RESOLUTION|>--- conflicted
+++ resolved
@@ -51,11 +51,7 @@
   sony/qrio/controllers.Makefile \
   sphero/bb8/controllers.Makefile \
   surveyor/controllers.Makefile \
-<<<<<<< HEAD
   telerob/telemax_pro/controllers.Makefile \
-  tinkerbots/controllers.Makefile \
-=======
->>>>>>> ea60293e
   unimation/puma/controllers.Makefile \
   universal_robots/controllers.Makefile
 
