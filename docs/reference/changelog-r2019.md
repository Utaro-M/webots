--- conflicted
+++ resolved
@@ -29,10 +29,7 @@
     - Webots now reads the Python shebang of controller programs to determine which version of Python to execute.
     - External controllers now wait if started before Webots.
     - Linux: Fixed missing Python3.7 controller API.
-<<<<<<< HEAD
     - Windows: Fixed possible DLL conflict with libssl-1_1-x64.dll and libcrypto-1_1-x64.dll.
-=======
->>>>>>> 72904b2b
 
 ## [Webots R2019b](../blog/Webots-2019-b-release.md)
 Released on June 25th, 2019.
