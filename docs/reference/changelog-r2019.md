--- conflicted
+++ resolved
@@ -3,13 +3,10 @@
 ## Webots R2019b Revision 2
 Released on ???
 
-<<<<<<< HEAD
   - Enhancements
     - Webots now wait for extern controllers if the `Robot.synchronization` field is set to `TRUE`.
-=======
   - Dependency Updates
     - Windows: upgraded to Qt 5.13.1.
->>>>>>> a3d82c83
 
 ## Webots R2019b Revision 1
 Released on October 3rd, 2019.
