--- conflicted
+++ resolved
@@ -8,11 +8,8 @@
     - macOS: Add support for Python 3.7 and 3.8 installed with [Homebrew](https://brew.sh) ([#2079](https://github.com/cyberbotics/webots/pull/2079)).
     - Improved the URDF export with the [`wb_robot_get_urdf`](robot.md#wb_robot_get_urdf) function to include the bounding objects exportation ([#2113](https://github.com/cyberbotics/webots/pull/2113)).
   - Bug fixes
-<<<<<<< HEAD
     - Fixed removing nodes from Supervisor API's internal list after deleting the parent node ([#2123](https://github.com/cyberbotics/webots/pull/2123)).
-=======
     - Fixed various crashes and rendering issues occurring when opening an external rendering device window ([#2119](https://github.com/cyberbotics/webots/pull/2119)).
->>>>>>> b797f474
     - Fixed crash occurring when selecting a [Robot](robot.md) with mechanical closed-loop ([#2117](https://github.com/cyberbotics/webots/pull/2117)).
     - Remove scaling factor in matrix returned by [`wb_supervisor_node_get_orientation`](supervisor.md#wb_supervisor_node_get_orientation) ([#2112](https://github.com/cyberbotics/webots/pull/2112)).
     - Fixed conversion of identity matrix to quaternion in ROS API ([#2112](https://github.com/cyberbotics/webots/pull/2112)).
