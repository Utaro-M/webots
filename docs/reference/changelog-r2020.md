--- conflicted
+++ resolved
@@ -7,11 +7,7 @@
     - Added a [Mesh](mesh.md) node allowing to use external 3D file in Webots ([#1419](https://github.com/cyberbotics/webots/pull/1419)).
     - Added two new functions to get internal PROTO node fields: [`wb_supervisor_node_get_from_proto_def`](supervisor.md#wb_supervisor_node_get_from_proto_def) and [`wb_supervisor_node_get_proto_field`](supervisor.md#wb_supervisor_node_get_proto_field) ([#1331](https://github.com/cyberbotics/webots/pull/1331)).
   - Enhancements
-<<<<<<< HEAD
-    - **Improved [Track](track.md) `textureAnimation` field to make it more transparent to the user.**
-=======
     - **Improved [Track](track.md) `textureAnimation` field so that it automatically takes the world basic time step into consideration.**
->>>>>>> a090e782
 
 ## Webots R2020a Revision 2
 Released on XXX.
