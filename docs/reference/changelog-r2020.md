--- conflicted
+++ resolved
@@ -7,13 +7,10 @@
     - Added support for Python 3.9 ([#2318](https://github.com/cyberbotics/webots/pull/2079)).
   - Bug fixes
     - **Fixed cube, compact and flat texture mappings of [TexturedParallelepiped](../guide/object-geometries.md#texturedparallelepiped) proto** ([#2364](https://github.com/cyberbotics/webots/pull/2364)).
-<<<<<<< HEAD
-    - macOS: Fixed ability to inverse the distance sensor condition in BotStudio with the e-puck robot ([](https://github.com/cyberbotics/webots/pull/)).
+    - macOS: Fixed ability to inverse the distance sensor condition in BotStudio with the e-puck robot ([#2391](https://github.com/cyberbotics/webots/pull/2391)).
     - Fixed crash in the Supervisor API occurring when [setting](supervisor.md#wb_supervisor_field_set_mf_bool) an item of a multiple field just before [inserting](supervisor.md#wb_supervisor_field_insert_mf_bool) or [removing](supervisor.md#wb_supervisor_field_remove_mf) an item in the same field during the same controller step ([#2366](https://github.com/cyberbotics/webots/pull/2366)).
-=======
     - Fixed crash in the [Supervisor](supervisor.md) API occurring when [setting](supervisor.md#wb_supervisor_field_set_mf_bool) an item of a multiple field just before [inserting](supervisor.md#wb_supervisor_field_insert_mf_bool) or [removing](supervisor.md#wb_supervisor_field_remove_mf) an item in the same field during the same controller step ([#2366](https://github.com/cyberbotics/webots/pull/2366)).
     - Fixed values returned by the [Supervisor](supervisor.md) [get field value](supervisor.md#wb_supervisor_field_get_sf_bool) functions after [setting](supervisor.md#wb_supervisor_field_set_sf_bool) the field value in the same controller step ([#2375](https://github.com/cyberbotics/webots/pull/2375)).
->>>>>>> 4086d953
     - Fixed supervisor label color change which was not working if the text remained unchanged ([#2357](https://github.com/cyberbotics/webots/pull/2357)).
     - Fixed recording of movies which was broken when the [WorldInfo](worldinfo.md).`basicTimeStep` was greater than 40 ([#2268](https://github.com/cyberbotics/webots/pull/2268)).
     - macOS: Fixed handling of <kbd>Ctrl</kbd> key from the [Keyboard](keyboard.md) API ([#2265](https://github.com/cyberbotics/webots/pull/2265)).
