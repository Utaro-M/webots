--- conflicted
+++ resolved
@@ -27,19 +27,13 @@
     - Fixed addition of PROTO nodes including a [Connector](connector.md) node from the Add Node dialog (thanks to Acwok).
     - Fixed the [`wb_display_image_load`](display.md#wb_display_image_load) function when used with a PNG image with transparency.
     - Fixed color of the bounding objects remaining in the collision state if the collision was lasting only one step (thanks to Acwok).
-<<<<<<< HEAD
+    - Fixed rare issue with the [`wb_supervisor_simulation_reset`](supervisor.md#wb_supervisor_simulation_reset) function when the controller step is not equal to the simulation step.
     - Fixed MATLAB API.
-    - Fixed missing stdout/stderr flush when a controller is changed or restarted while simulation is running (thanks to tsampazk).
-    - Fixed the ROS controller of the Universal Robots UR3e, UR5e and UR10e to send the success state when a trajectory succeeded (thanks to Tim-Stoll).
-    - Fixed support for MATLAB R2017b on Windows.
-=======
-    - Fixed rare issue with the [`wb_supervisor_simulation_reset`](supervisor.md#wb_supervisor_simulation_reset) function when the controller step is not equal to the simulation step.
-    - Fixed Matlab API.
     - Fixed missing stdout/stderr flush when a controller is changed or restarted while simulation is running (thanks to tsampazk).
     - Fixed the ROS controller of the Universal Robots UR3e, UR5e and UR10e to send the success state when a trajectory succeeded (thanks to Tim-Stoll).
     - Fixed the [`wb_supervisor_field_set_sf_rotation`](supervisor.md#wb_supervisor_field_set_sf_rotation) and [`wb_supervisor_field_set_mf_rotation`](supervisor.md#wb_supervisor_field_set_mf_rotation) functions to handle non-normalized rotations.
     - Fixed a crash when trying to add an [IndexedLineSet](indexedlineset.md) node to a geometry's [Shape](shape.md) node with no coordinates.
->>>>>>> 010d7cb9
+    - Fixed support for MATLAB R2017b on Windows.
 
 ## Webots R2020a Revision 1
 Released on January 14th, 2020.
