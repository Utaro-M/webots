--- conflicted
+++ resolved
@@ -9,13 +9,10 @@
     - Added two new functions to get internal PROTO node fields: [`wb_supervisor_node_get_from_proto_def`](supervisor.md#wb_supervisor_node_get_from_proto_def) and [`wb_supervisor_node_get_proto_field`](supervisor.md#wb_supervisor_node_get_proto_field) ([#1331](https://github.com/cyberbotics/webots/pull/1331)).
   - Enhancements
     - **Improved [Track](track.md) `textureAnimation` field so that it automatically takes the world basic time step into consideration and removed it from `ConveyorBelt` PROTO object.** ([#1477](https://github.com/cyberbotics/webots/pull/1477)).
-<<<<<<< HEAD
+    - Added the possibility to edit the `S/MFRotation` fields using quaternions ([#1491](https://github.com/cyberbotics/webots/pull/1491)).
+    - Improved edition of `S/MFRotation` fields using the field editor spin-boxes, only the last decimal is now incremented ([#1491](https://github.com/cyberbotics/webots/pull/1491)).
   - Dependency Updates
     - Upgraded to Assimp 5.0.1 on Linux and macOS ([#1419](https://github.com/cyberbotics/webots/pull/1463)).
-=======
-    - Added the possibility to edit the `S/MFRotation` fields using quaternions ([#1491](https://github.com/cyberbotics/webots/pull/1491)).
-    - Improved edition of `S/MFRotation` fields using the field editor spin-boxes, only the last decimal is now incremented ([#1491](https://github.com/cyberbotics/webots/pull/1491)).
->>>>>>> 3e180376
 
 ## Webots R2020a Revision 2
 Released on XXX.
