# Appearances
This chapter describes the list of available appearance PROTO nodes based on the [PBRAppearance](../reference/pbrappearance.md) node.

## Asphalt

An asphalt material. The color can be overridden using the `colorOverride` field. Useful with the `Road` PROTO.

%figure

![Asphalt](images/appearances/Asphalt.thumbnail.png)

%end

Derived from [PBRAppearance](../reference/pbrappearance.md).

```
Asphalt {
  SFColor colorOverride    1 1 1
  SFNode  textureTransform NULL
  SFFloat IBLStrength      1
}
```

> **File location**: "[WEBOTS\_HOME/projects/appearances/protos/Asphalt.proto](https://github.com/cyberbotics/webots/tree/master/projects/appearances/protos/Asphalt.proto)"

> **License**: Apache License 2.0
[More information.](http://www.apache.org/licenses/LICENSE-2.0)

### Asphalt Field Summary

- `colorOverride`: Defines the default color multiplied with the texture color.

- `textureTransform`: Defines an optional 2d texture transform.

- `IBLStrength`: Defines the strength of ambient lighting from the [Background](../reference/background.md) node.

## BakelitePlastic

A bakelite plastic.

%figure

|     |     |
|:---:|:---:|
| ![BakelitePlastic_a.png](images/appearances/BakelitePlastic_a.thumbnail.png) |![BakelitePlastic_b.png](images/appearances/BakelitePlastic_b.thumbnail.png) |

%end

Derived from [PBRAppearance](../reference/pbrappearance.md).

```
BakelitePlastic {
  SFString  color            "red"
  SFNode    textureTransform NULL
  SFFloat   IBLStrength      1
}
```

> **File location**: "[WEBOTS\_HOME/projects/appearances/protos/BakelitePlastic.proto](https://github.com/cyberbotics/webots/tree/master/projects/appearances/protos/BakelitePlastic.proto)"

> **License**: Apache License 2.0
[More information.](http://www.apache.org/licenses/LICENSE-2.0)

### BakelitePlastic Field Summary

- `color`: Defines the color of the plastic. This field accepts the following values: `"red"` and `"braun"`.

- `textureTransform`: Defines an optional 2d texture transform.

- `IBLStrength`: Defines the strength of ambient lighting from the [Background](../reference/background.md) node.

## BlanketFabric

A blanket fabric material.

%figure

![BlanketFabric](images/appearances/BlanketFabric.thumbnail.png)

%end

Derived from [PBRAppearance](../reference/pbrappearance.md).

```
BlanketFabric {
  SFColor colorOverride    1 1 1
  SFNode  textureTransform NULL
  SFFloat IBLStrength      1
}
```

> **File location**: "[WEBOTS\_HOME/projects/appearances/protos/BlanketFabric.proto](https://github.com/cyberbotics/webots/tree/master/projects/appearances/protos/BlanketFabric.proto)"

> **License**: Apache License 2.0
[More information.](http://www.apache.org/licenses/LICENSE-2.0)

### BlanketFabric Field Summary

- `colorOverride`: Defines the default color multiplied with the texture color.

- `textureTransform`: Defines an optional 2d texture transform.

- `IBLStrength`: Defines the strength of ambient lighting from the [Background](../reference/background.md) node.

## BrushedAluminium

A brushed aluminum material.

%figure

![BrushedAluminium](images/appearances/BrushedAluminium.thumbnail.png)

%end

Derived from [PBRAppearance](../reference/pbrappearance.md).

```
BrushedAluminium {
  SFColor colorOverride    1 1 1
  SFNode  textureTransform NULL
  SFFloat IBLStrength      1
}
```

> **File location**: "[WEBOTS\_HOME/projects/appearances/protos/BrushedAluminium.proto](https://github.com/cyberbotics/webots/tree/master/projects/appearances/protos/BrushedAluminium.proto)"

> **License**: Apache License 2.0
[More information.](http://www.apache.org/licenses/LICENSE-2.0)

### BrushedAluminium Field Summary

- `colorOverride`: Defines the default color multiplied with the texture color.

- `textureTransform`: Defines an optional 2d texture transform.

- `IBLStrength`: Defines the strength of ambient lighting from the [Background](../reference/background.md) node.

## BrushedSteel

A brushed steel material.

%figure

![BrushedSteel](images/appearances/BrushedSteel.thumbnail.png)

%end

Derived from [PBRAppearance](../reference/pbrappearance.md).

```
BrushedSteel {
  SFColor colorOverride    1 1 1
  SFNode  textureTransform NULL
  SFFloat IBLStrength      1
}
```

> **File location**: "[WEBOTS\_HOME/projects/appearances/protos/BrushedSteel.proto](https://github.com/cyberbotics/webots/tree/master/projects/appearances/protos/BrushedSteel.proto)"

> **License**: Apache License 2.0
[More information.](http://www.apache.org/licenses/LICENSE-2.0)

### BrushedSteel Field Summary

- `colorOverride`: Defines the default color multiplied with the texture color.

- `textureTransform`: Defines an optional 2d texture transform.

- `IBLStrength`: Defines the strength of ambient lighting from the [Background](../reference/background.md) node.

## CarpetFibers

A woolen carpet material.

%figure

|     |     |
|:---:|:---:|
| ![CarpetFibers_a.png](images/appearances/CarpetFibers_a.thumbnail.png) |![CarpetFibers_b.png](images/appearances/CarpetFibers_b.thumbnail.png) |
| ![CarpetFibers_c.png](images/appearances/CarpetFibers_c.thumbnail.png) | |

%end

Derived from [PBRAppearance](../reference/pbrappearance.md).

```
CarpetFibers {
  SFColor   colorOverride    1 1 1
  SFString  type             "wooly"
  SFNode    textureTransform NULL
  SFFloat   IBLStrength      1
}
```

> **File location**: "[WEBOTS\_HOME/projects/appearances/protos/CarpetFibers.proto](https://github.com/cyberbotics/webots/tree/master/projects/appearances/protos/CarpetFibers.proto)"

> **License**: Apache License 2.0
[More information.](http://www.apache.org/licenses/LICENSE-2.0)

### CarpetFibers Field Summary

- `colorOverride`: Defines the default color multiplied with the texture color.

- `type`: Defines the carpet type. This field accepts the following values: `"wooly"`, `"synthetic"` and `"pattern"`.

- `textureTransform`: Defines an optional 2d texture transform.

- `IBLStrength`: Defines the strength of ambient lighting from the [Background](../reference/background.md) node.

## CementTiles

A cement tiles material.

%figure

![CementTiles](images/appearances/CementTiles.thumbnail.png)

%end

Derived from [PBRAppearance](../reference/pbrappearance.md).

```
CementTiles {
  SFColor colorOverride    1 1 1
  SFNode  textureTransform NULL
  SFFloat IBLStrength      1
}
```

> **File location**: "[WEBOTS\_HOME/projects/appearances/protos/CementTiles.proto](https://github.com/cyberbotics/webots/tree/master/projects/appearances/protos/CementTiles.proto)"

> **License**: Apache License 2.0
[More information.](http://www.apache.org/licenses/LICENSE-2.0)

### CementTiles Field Summary

- `colorOverride`: Defines the default color multiplied with the texture color.

- `textureTransform`: Defines an optional 2d texture transform.

- `IBLStrength`: Defines the strength of ambient lighting from the [Background](../reference/background.md) node.

## Copper

A copper material.

%figure

![Copper](images/appearances/Copper.thumbnail.png)

%end

Derived from [PBRAppearance](../reference/pbrappearance.md).

```
Copper {
  SFNode  textureTransform NULL
  SFFloat IBLStrength      1
}
```

> **File location**: "[WEBOTS\_HOME/projects/appearances/protos/Copper.proto](https://github.com/cyberbotics/webots/tree/master/projects/appearances/protos/Copper.proto)"

> **License**: Apache License 2.0
[More information.](http://www.apache.org/licenses/LICENSE-2.0)

### Copper Field Summary

- `textureTransform`: Defines an optional 2d texture transform.

- `IBLStrength`: Defines the strength of ambient lighting from the [Background](../reference/background.md) node.

## CorrodedMetal

A corroded metal material. The color can be overridden using the `colorOverride` field.

%figure

![CorrodedMetal](images/appearances/CorrodedMetal.thumbnail.png)

%end

Derived from [PBRAppearance](../reference/pbrappearance.md).

```
CorrodedMetal {
  SFColor colorOverride    1 1 1
  SFNode  textureTransform NULL
  SFFloat IBLStrength      1
}
```

> **File location**: "[WEBOTS\_HOME/projects/appearances/protos/CorrodedMetal.proto](https://github.com/cyberbotics/webots/tree/master/projects/appearances/protos/CorrodedMetal.proto)"

> **License**: Apache License 2.0
[More information.](http://www.apache.org/licenses/LICENSE-2.0)

### CorrodedMetal Field Summary

- `colorOverride`: Defines the default color multiplied with the texture color.

- `textureTransform`: Defines an optional 2d texture transform.

- `IBLStrength`: Defines the strength of ambient lighting from the [Background](../reference/background.md) node.

## CorrugatedMetal

A corrugated metal material. The color can be overridden using the `colorOverride` field.

%figure

![CorrugatedMetal](images/appearances/CorrugatedMetal.thumbnail.png)

%end

Derived from [PBRAppearance](../reference/pbrappearance.md).

```
CorrugatedMetal {
  SFColor colorOverride    1 1 1
  SFNode  textureTransform NULL
  SFFloat IBLStrength      1
}
```

> **File location**: "[WEBOTS\_HOME/projects/appearances/protos/CorrugatedMetal.proto](https://github.com/cyberbotics/webots/tree/master/projects/appearances/protos/CorrugatedMetal.proto)"

> **License**: Apache License 2.0
[More information.](http://www.apache.org/licenses/LICENSE-2.0)

### CorrugatedMetal Field Summary

- `colorOverride`: Defines the default color multiplied with the texture color.

- `textureTransform`: Defines an optional 2d texture transform.

- `IBLStrength`: Defines the strength of ambient lighting from the [Background](../reference/background.md) node.

## CorrugatedPlates

A corrugated plates material. The color can be overridden using the `colorOverride` field.

%figure

![CorrugatedPlates](images/appearances/CorrugatedPlates.thumbnail.png)

%end

Derived from [PBRAppearance](../reference/pbrappearance.md).

```
CorrugatedPlates {
  SFColor colorOverride    1 1 1
  SFNode  textureTransform NULL
  SFFloat IBLStrength      1
}
```

> **File location**: "[WEBOTS\_HOME/projects/appearances/protos/CorrugatedPlates.proto](https://github.com/cyberbotics/webots/tree/master/projects/appearances/protos/CorrugatedPlates.proto)"

> **License**: Apache License 2.0
[More information.](http://www.apache.org/licenses/LICENSE-2.0)

### CorrugatedPlates Field Summary

- `colorOverride`: Defines the default color multiplied with the texture color.

- `textureTransform`: Defines an optional 2d texture transform.

- `IBLStrength`: Defines the strength of ambient lighting from the [Background](../reference/background.md) node.

## CorrugatedPvc

A corrugated PVC material. The color can be overridden using the `colorOverride` field.

%figure

![CorrugatedPvc](images/appearances/CorrugatedPvc.thumbnail.png)

%end

Derived from [PBRAppearance](../reference/pbrappearance.md).

```
CorrugatedPvc {
  SFColor colorOverride    1 1 1
  SFNode  textureTransform NULL
  SFFloat IBLStrength      1
}
```

> **File location**: "[WEBOTS\_HOME/projects/appearances/protos/CorrugatedPvc.proto](https://github.com/cyberbotics/webots/tree/master/projects/appearances/protos/CorrugatedPvc.proto)"

> **License**: Apache License 2.0
[More information.](http://www.apache.org/licenses/LICENSE-2.0)

### CorrugatedPvc Field Summary

- `colorOverride`: Defines the default color multiplied with the texture color.

- `textureTransform`: Defines an optional 2d texture transform.

- `IBLStrength`: Defines the strength of ambient lighting from the [Background](../reference/background.md) node.

## DamascusSteel

A damascus steel material. The color can be overridden using the `colorOverride` field.

%figure

![DamascusSteel](images/appearances/DamascusSteel.thumbnail.png)

%end

Derived from [PBRAppearance](../reference/pbrappearance.md).

```
DamascusSteel {
  SFColor colorOverride    1 1 1
  SFNode  textureTransform NULL
  SFFloat IBLStrength      1
}
```

> **File location**: "[WEBOTS\_HOME/projects/appearances/protos/DamascusSteel.proto](https://github.com/cyberbotics/webots/tree/master/projects/appearances/protos/DamascusSteel.proto)"

> **License**: Apache License 2.0
[More information.](http://www.apache.org/licenses/LICENSE-2.0)

### DamascusSteel Field Summary

- `colorOverride`: Defines the default color multiplied with the texture color.

- `textureTransform`: Defines an optional 2d texture transform.

- `IBLStrength`: Defines the strength of ambient lighting from the [Background](../reference/background.md) node.

## DryMud

A dry mud material with cracks.

%figure

![DryMud](images/appearances/DryMud.thumbnail.png)

%end

Derived from [PBRAppearance](../reference/pbrappearance.md).

```
DryMud {
  SFNode  textureTransform NULL
  SFFloat IBLStrength      1
}
```

> **File location**: "[WEBOTS\_HOME/projects/appearances/protos/DryMud.proto](https://github.com/cyberbotics/webots/tree/master/projects/appearances/protos/DryMud.proto)"

> **License**: Apache License 2.0
[More information.](http://www.apache.org/licenses/LICENSE-2.0)

### DryMud Field Summary

- `textureTransform`: Defines an optional 2d texture transform.

- `IBLStrength`: Defines the strength of ambient lighting from the [Background](../reference/background.md) node.

## ElectricConduit

An electric conduit material. The color can be overridden using the `colorOverride` field.

%figure

![ElectricConduit](images/appearances/ElectricConduit.thumbnail.png)

%end

Derived from [PBRAppearance](../reference/pbrappearance.md).

```
ElectricConduit {
  SFColor colorOverride    1 1 1
  SFNode  textureTransform NULL
  SFFloat IBLStrength      1
}
```

> **File location**: "[WEBOTS\_HOME/projects/appearances/protos/ElectricConduit.proto](https://github.com/cyberbotics/webots/tree/master/projects/appearances/protos/ElectricConduit.proto)"

> **License**: Apache License 2.0
[More information.](http://www.apache.org/licenses/LICENSE-2.0)

### ElectricConduit Field Summary

- `colorOverride`: Defines the default color multiplied with the texture color.

- `textureTransform`: Defines an optional 2d texture transform.

- `IBLStrength`: Defines the strength of ambient lighting from the [Background](../reference/background.md) node.

## FlexibleAluminiumDuct

A flexible aluminium duct material. The color can be overridden using the `colorOverride` field.

%figure

![FlexibleAluminiumDuct](images/appearances/FlexibleAluminiumDuct.thumbnail.png)

%end

Derived from [PBRAppearance](../reference/pbrappearance.md).

```
FlexibleAluminiumDuct {
  SFColor colorOverride    1 1 1
  SFNode  textureTransform NULL
  SFFloat IBLStrength      1
}
```

> **File location**: "[WEBOTS\_HOME/projects/appearances/protos/FlexibleAluminiumDuct.proto](https://github.com/cyberbotics/webots/tree/master/projects/appearances/protos/FlexibleAluminiumDuct.proto)"

> **License**: Apache License 2.0
[More information.](http://www.apache.org/licenses/LICENSE-2.0)

### FlexibleAluminiumDuct Field Summary

- `colorOverride`: Defines the default color multiplied with the texture color.

- `textureTransform`: Defines an optional 2d texture transform.

- `IBLStrength`: Defines the strength of ambient lighting from the [Background](../reference/background.md) node.

## FormedConcrete

A formed concrete material.

%figure

![FormedConcrete](images/appearances/FormedConcrete.thumbnail.png)

%end

Derived from [PBRAppearance](../reference/pbrappearance.md).

```
FormedConcrete {
  SFNode  textureTransform NULL
  SFFloat IBLStrength      1
}
```

> **File location**: "[WEBOTS\_HOME/projects/appearances/protos/FormedConcrete.proto](https://github.com/cyberbotics/webots/tree/master/projects/appearances/protos/FormedConcrete.proto)"

> **License**: Apache License 2.0
[More information.](http://www.apache.org/licenses/LICENSE-2.0)

### FormedConcrete Field Summary

- `textureTransform`: Defines an optional 2d texture transform.

- `IBLStrength`: Defines the strength of ambient lighting from the [Background](../reference/background.md) node.

## GalvanizedMetal

A galvanized metal material. The color can be overridden using the `colorOverride` field.

%figure

![GalvanizedMetal](images/appearances/GalvanizedMetal.thumbnail.png)

%end

Derived from [PBRAppearance](../reference/pbrappearance.md).

```
GalvanizedMetal {
  SFColor colorOverride    1 1 1
  SFNode  textureTransform NULL
  SFFloat IBLStrength      1
}
```

> **File location**: "[WEBOTS\_HOME/projects/appearances/protos/GalvanizedMetal.proto](https://github.com/cyberbotics/webots/tree/master/projects/appearances/protos/GalvanizedMetal.proto)"

> **License**: Apache License 2.0
[More information.](http://www.apache.org/licenses/LICENSE-2.0)

### GalvanizedMetal Field Summary

- `colorOverride`: Defines the default color multiplied with the texture color.

- `textureTransform`: Defines an optional 2d texture transform.

- `IBLStrength`: Defines the strength of ambient lighting from the [Background](../reference/background.md) node.

## GlossyPaint

A glossy paint material. The color can be selected in the `baseColor` field.

%figure

![GlossyPaint](images/appearances/GlossyPaint.thumbnail.png)

%end

Derived from [PBRAppearance](../reference/pbrappearance.md).

```
GlossyPaint {
  SFColor baseColor        1 1 1
  SFNode  textureTransform TextureTransform { scale 10 10 }
  SFFloat IBLStrength      1
}
```

> **File location**: "[WEBOTS\_HOME/projects/appearances/protos/GlossyPaint.proto](https://github.com/cyberbotics/webots/tree/master/projects/appearances/protos/GlossyPaint.proto)"

> **License**: Apache License 2.0
[More information.](http://www.apache.org/licenses/LICENSE-2.0)

### GlossyPaint Field Summary

- `baseColor`: Defines the paint's color.

- `textureTransform`: Defines an optional 2d texture transform.

- `IBLStrength`: Defines the strength of ambient lighting from the [Background](../reference/background.md) node.

## Grass

A grass material containing several grass types.

%figure

|     |     |
|:---:|:---:|
| ![Grass_a.png](images/appearances/Grass_a.thumbnail.png) |![Grass_b.png](images/appearances/Grass_b.thumbnail.png) |
| ![Grass_c.png](images/appearances/Grass_c.thumbnail.png) |![Grass_d.png](images/appearances/Grass_d.thumbnail.png) |

%end

Derived from [PBRAppearance](../reference/pbrappearance.md).

```
Grass {
  SFColor  colorOverride    1 1 1
  SFString type             "maintained"
  SFNode   textureTransform NULL
  SFFloat  IBLStrength      1
}
```

> **File location**: "[WEBOTS\_HOME/projects/appearances/protos/Grass.proto](https://github.com/cyberbotics/webots/tree/master/projects/appearances/protos/Grass.proto)"

> **License**: Apache License 2.0
[More information.](http://www.apache.org/licenses/LICENSE-2.0)

### Grass Field Summary

- `colorOverride`: Defines the default color multiplied with the texture color.

- `type`: Defines the grass type. This field accepts the following values: `"maintained"`, `"artificial"`, `"prickly"` and `"mossy"`.

- `textureTransform`: Defines an optional 2d texture transform.

- `IBLStrength`: Defines the strength of ambient lighting from the [Background](../reference/background.md) node.

## HammeredCopper

An hammered copper steel material. The color can be overridden using the `colorOverride` field.

%figure

![HammeredCopper](images/appearances/HammeredCopper.thumbnail.png)

%end

Derived from [PBRAppearance](../reference/pbrappearance.md).

```
HammeredCopper {
  SFColor colorOverride    1 1 1
  SFNode  textureTransform NULL
  SFFloat IBLStrength      1
}
```

> **File location**: "[WEBOTS\_HOME/projects/appearances/protos/HammeredCopper.proto](https://github.com/cyberbotics/webots/tree/master/projects/appearances/protos/HammeredCopper.proto)"

> **License**: Apache License 2.0
[More information.](http://www.apache.org/licenses/LICENSE-2.0)

### HammeredCopper Field Summary

- `colorOverride`: Defines the default color multiplied with the texture color.

- `textureTransform`: Defines an optional 2d texture transform.

- `IBLStrength`: Defines the strength of ambient lighting from the [Background](../reference/background.md) node.

## Leather

A leather material. The color can be overridden using the `colorOverride` field.

%figure

|     |     |
|:---:|:---:|
| ![Leather_a.png](images/appearances/Leather_a.thumbnail.png) |![Leather_b.png](images/appearances/Leather_b.thumbnail.png) |
| ![Leather_c.png](images/appearances/Leather_c.thumbnail.png) | |

%end

Derived from [PBRAppearance](../reference/pbrappearance.md).

```
Leather {
  SFColor   colorOverride     1 1 1
  SFString  tone              "dark"
  SFString  type              "dollaro"
  SFNode    textureTransform  NULL
  SFFloat   IBLStrength       1
}
```

> **File location**: "[WEBOTS\_HOME/projects/appearances/protos/Leather.proto](https://github.com/cyberbotics/webots/tree/master/projects/appearances/protos/Leather.proto)"

> **License**: Apache License 2.0
[More information.](http://www.apache.org/licenses/LICENSE-2.0)

### Leather Field Summary

- `colorOverride`: Defines the default color multiplied with the texture color.

- `tone`: Defines the tone of the leather. This field accepts the following values: `"dark"` and `"light"`.

- `type`: Defines the type of the leather. This field accepts the following values: `"dollaro"` and `"grain"`.

- `textureTransform`: Defines an optional 2d texture transform.

- `IBLStrength`: Defines the strength of ambient lighting from the [Background](../reference/background.md) node.

## LedStrip

A led strip material.

%figure

![LedStrip](images/appearances/LedStrip.thumbnail.png)

%end

Derived from [PBRAppearance](../reference/pbrappearance.md).

```
LedStrip {
  SFColor colorOverride     1 1 1
  SFNode  textureTransform  NULL
  SFFloat IBLStrength       1
  SFFloat emissiveIntensity 1
}
```

> **File location**: "[WEBOTS\_HOME/projects/appearances/protos/LedStrip.proto](https://github.com/cyberbotics/webots/tree/master/projects/appearances/protos/LedStrip.proto)"

> **License**: Apache License 2.0
[More information.](http://www.apache.org/licenses/LICENSE-2.0)

### LedStrip Field Summary

- `colorOverride`: Defines the default color multiplied with the texture color.

- `textureTransform`: Defines an optional 2d texture transform.

- `IBLStrength`: Defines the strength of ambient lighting from the [Background](../reference/background.md) node.

- `emissiveIntensity`: Defines the intensity of the leds.

## Marble

A beige marble material.

%figure

![Marble](images/appearances/Marble.thumbnail.png)

%end

Derived from [PBRAppearance](../reference/pbrappearance.md).

```
Marble {
  SFColor colorOverride     1 1 1
  SFNode  textureTransform  NULL
  SFFloat IBLStrength       1
}
```

> **File location**: "[WEBOTS\_HOME/projects/appearances/protos/Marble.proto](https://github.com/cyberbotics/webots/tree/master/projects/appearances/protos/Marble.proto)"

> **License**: Apache License 2.0
[More information.](http://www.apache.org/licenses/LICENSE-2.0)

### Marble Field Summary

- `colorOverride`: Defines the default color multiplied with the texture color.

- `textureTransform`: Defines an optional 2d texture transform.

- `IBLStrength`: Defines the strength of ambient lighting from the [Background](../reference/background.md) node.

## MarbleTiles

A marble tiles material.

%figure

![MarbleTiles](images/appearances/MarbleTiles.thumbnail.png)

%end

Derived from [PBRAppearance](../reference/pbrappearance.md).

```
MarbleTiles {
  SFColor colorOverride    1 1 1
  SFNode  textureTransform NULL
  SFFloat IBLStrength      1
}
```

> **File location**: "[WEBOTS\_HOME/projects/appearances/protos/MarbleTiles.proto](https://github.com/cyberbotics/webots/tree/master/projects/appearances/protos/MarbleTiles.proto)"

> **License**: Apache License 2.0
[More information.](http://www.apache.org/licenses/LICENSE-2.0)

### MarbleTiles Field Summary

- `colorOverride`: Defines the default color multiplied with the texture color.

- `textureTransform`: Defines an optional 2d texture transform.

- `IBLStrength`: Defines the strength of ambient lighting from the [Background](../reference/background.md) node.

## MattePaint

A matte paint material. The color can be selected in the `baseColor` field.

%figure

![MattePaint](images/appearances/MattePaint.thumbnail.png)

%end

Derived from [PBRAppearance](../reference/pbrappearance.md).

```
MattePaint {
  SFColor baseColor        1 1 1
  SFNode  textureTransform TextureTransform { scale 10 10 }
  SFFloat IBLStrength      1
}
```

> **File location**: "[WEBOTS\_HOME/projects/appearances/protos/MattePaint.proto](https://github.com/cyberbotics/webots/tree/master/projects/appearances/protos/MattePaint.proto)"

> **License**: Apache License 2.0
[More information.](http://www.apache.org/licenses/LICENSE-2.0)

### MattePaint Field Summary

- `baseColor`: Defines the paint's color.

- `textureTransform`: Defines an optional 2d texture transform.

- `IBLStrength`: Defines the strength of ambient lighting from the [Background](../reference/background.md) node.

## MetalPipePaint

A worn paint layer on a metal surface. Useful with the `PipeSection` PROTO or any painted industrial surfaces.

%figure

![MetalPipePaint](images/appearances/MetalPipePaint.thumbnail.png)

%end

Derived from [PBRAppearance](../reference/pbrappearance.md).

```
MetalPipePaint {
  SFNode  textureTransform NULL
  SFFloat IBLStrength      1
}
```

> **File location**: "[WEBOTS\_HOME/projects/appearances/protos/MetalPipePaint.proto](https://github.com/cyberbotics/webots/tree/master/projects/appearances/protos/MetalPipePaint.proto)"

> **License**: Apache License 2.0
[More information.](http://www.apache.org/licenses/LICENSE-2.0)

### MetalPipePaint Field Summary

- `textureTransform`: Defines an optional 2d texture transform.

- `IBLStrength`: Defines the strength of ambient lighting from the [Background](../reference/background.md) node.

## MetalStainlessSteelCable

A stainless steel cable appearance.

%figure

![MetalStainlessSteelCable](images/appearances/MetalStainlessSteelCable.thumbnail.png)

%end

Derived from [PBRAppearance](../reference/pbrappearance.md).

```
MetalStainlessSteelCable {
  SFNode  textureTransform NULL
  SFFloat IBLStrength      1
}
```

> **File location**: "[WEBOTS\_HOME/projects/appearances/protos/MetalStainlessSteelCable.proto](https://github.com/cyberbotics/webots/tree/master/projects/appearances/protos/MetalStainlessSteelCable.proto)"

> **License**: Apache License 2.0
[More information.](http://www.apache.org/licenses/LICENSE-2.0)

### MetalStainlessSteelCable Field Summary

- `textureTransform`: Defines an optional 2d texture transform.

- `IBLStrength`: Defines the strength of ambient lighting from the [Background](../reference/background.md) node.

## OldPlywood

An old plywood material.

%figure

![OldPlywood](images/appearances/OldPlywood.thumbnail.png)

%end

Derived from [PBRAppearance](../reference/pbrappearance.md).

```
OldPlywood {
  SFColor colorOverride    1 1 1
  SFNode  textureTransform NULL
  SFFloat IBLStrength      1
}
```

> **File location**: "[WEBOTS\_HOME/projects/appearances/protos/OldPlywood.proto](https://github.com/cyberbotics/webots/tree/master/projects/appearances/protos/OldPlywood.proto)"

> **License**: Apache License 2.0
[More information.](http://www.apache.org/licenses/LICENSE-2.0)

### OldPlywood Field Summary

- `colorOverride`: Defines the default color multiplied with the texture color.

- `textureTransform`: Defines an optional 2d texture transform.

- `IBLStrength`: Defines the strength of ambient lighting from the [Background](../reference/background.md) node.

## OldSteel

An old battered steel material.

%figure

![OldSteel](images/appearances/OldSteel.thumbnail.png)

%end

Derived from [PBRAppearance](../reference/pbrappearance.md).

```
OldSteel {
  SFColor colorOverride    1 1 1
  SFNode  textureTransform NULL
  SFFloat IBLStrength      1
}
```

> **File location**: "[WEBOTS\_HOME/projects/appearances/protos/OldSteel.proto](https://github.com/cyberbotics/webots/tree/master/projects/appearances/protos/OldSteel.proto)"

> **License**: Apache License 2.0
[More information.](http://www.apache.org/licenses/LICENSE-2.0)

### OldSteel Field Summary

- `colorOverride`: Defines the default color multiplied with the texture color.

- `textureTransform`: Defines an optional 2d texture transform.

- `IBLStrength`: Defines the strength of ambient lighting from the [Background](../reference/background.md) node.

## OsbWood

An OSB wood material. The color can be overridden using the `colorOverride` field.

%figure

![OsbWood](images/appearances/OsbWood.thumbnail.png)

%end

Derived from [PBRAppearance](../reference/pbrappearance.md).

```
OsbWood {
  SFColor colorOverride    1 1 1
  SFNode  textureTransform NULL
  SFFloat IBLStrength      1
}
```

> **File location**: "[WEBOTS\_HOME/projects/appearances/protos/OsbWood.proto](https://github.com/cyberbotics/webots/tree/master/projects/appearances/protos/OsbWood.proto)"

> **License**: Apache License 2.0
[More information.](http://www.apache.org/licenses/LICENSE-2.0)

### OsbWood Field Summary

- `colorOverride`: Defines the default color multiplied with the texture color.

- `textureTransform`: Defines an optional 2d texture transform.

- `IBLStrength`: Defines the strength of ambient lighting from the [Background](../reference/background.md) node.

## PaintedWood

A painted wood material. The color can be overridden using the `colorOverride` field.

%figure

![PaintedWood](images/appearances/PaintedWood.thumbnail.png)

%end

Derived from [PBRAppearance](../reference/pbrappearance.md).

```
PaintedWood {
  SFColor colorOverride    1 1 1
  SFNode  textureTransform NULL
  SFFloat IBLStrength      1
}
```

> **File location**: "[WEBOTS\_HOME/projects/appearances/protos/PaintedWood.proto](https://github.com/cyberbotics/webots/tree/master/projects/appearances/protos/PaintedWood.proto)"

> **License**: Apache License 2.0
[More information.](http://www.apache.org/licenses/LICENSE-2.0)

### PaintedWood Field Summary

- `colorOverride`: Defines the default color multiplied with the texture color.

- `textureTransform`: Defines an optional 2d texture transform.

- `IBLStrength`: Defines the strength of ambient lighting from the [Background](../reference/background.md) node.

## Parquetry

A parquetry material.
The type of parquetry can be set using the `type` field.
The color can be overridden using the `colorOverride` field.

%figure

|     |     |
|:---:|:---:|
| ![Parquetry_a.png](images/appearances/Parquetry_a.thumbnail.png) |![Parquetry_b.png](images/appearances/Parquetry_b.thumbnail.png) |
| ![Parquetry_c.png](images/appearances/Parquetry_c.thumbnail.png) |![Parquetry_d.png](images/appearances/Parquetry_d.thumbnail.png) |

%end

Derived from [PBRAppearance](../reference/pbrappearance.md).

```
Parquetry {
  SFString type             "mosaic"
  SFColor  colorOverride    1 1 1
  SFNode   textureTransform NULL
  SFFloat  IBLStrength      1
}
```

> **File location**: "[WEBOTS\_HOME/projects/appearances/protos/Parquetry.proto](https://github.com/cyberbotics/webots/tree/master/projects/appearances/protos/Parquetry.proto)"

> **License**: Apache License 2.0
[More information.](http://www.apache.org/licenses/LICENSE-2.0)

### Parquetry Field Summary

- `type`: Defines the parquetry type. This field accepts the following values: `"chequered"`, `"dark strip"`, `"light strip"` and `"mosaic"`.

- `colorOverride`: Defines the default color multiplied with the texture color.

- `textureTransform`: Defines an optional 2d texture transform.

- `IBLStrength`: Defines the strength of ambient lighting from the [Background](../reference/background.md) node.

## Pavement

A pavement material.
The type of pavement can be set using the `type` field.
The color can be overridden using the `colorOverride` field.

%figure

|     |     |
|:---:|:---:|
| ![Pavement_a.png](images/appearances/Pavement_a.thumbnail.png) |![Pavement_b.png](images/appearances/Pavement_b.thumbnail.png) |
| ![Pavement_c.png](images/appearances/Pavement_c.thumbnail.png) |![Pavement_d.png](images/appearances/Pavement_d.thumbnail.png) |
| ![Pavement_e.png](images/appearances/Pavement_e.thumbnail.png) |![Pavement_f.png](images/appearances/Pavement_f.thumbnail.png) |

%end

Derived from [PBRAppearance](../reference/pbrappearance.md).

```
Pavement {
  SFString type             "braun square stone"
  SFColor  colorOverride     1 1 1
  SFNode   textureTransform  NULL
  SFFloat  IBLStrength       1
}
```

> **File location**: "[WEBOTS\_HOME/projects/appearances/protos/Pavement.proto](https://github.com/cyberbotics/webots/tree/master/projects/appearances/protos/Pavement.proto)"

> **License**: Apache License 2.0
[More information.](http://www.apache.org/licenses/LICENSE-2.0)

### Pavement Field Summary

- `type`: Defines the pavement type. This field accepts the following values: `"black stone"`, `"braun stone"`, `"braun square stone"`, `"grid"`, `"slate"` and `"tiles"`.

- `colorOverride`: Defines the default color multiplied with the texture color.

- `textureTransform`: Defines an optional 2d texture transform.

- `IBLStrength`: Defines the strength of ambient lighting from the [Background](../reference/background.md) node.

## Pcb

A PCB material.

%figure

![Pcb](images/appearances/Pcb.thumbnail.png)

%end

Derived from [PBRAppearance](../reference/pbrappearance.md).

```
Pcb {
  SFNode  textureTransform NULL
  SFFloat IBLStrength      1
}
```

> **File location**: "[WEBOTS\_HOME/projects/appearances/protos/Pcb.proto](https://github.com/cyberbotics/webots/tree/master/projects/appearances/protos/Pcb.proto)"

> **License**: Apache License 2.0
[More information.](http://www.apache.org/licenses/LICENSE-2.0)

### Pcb Field Summary

- `textureTransform`: Defines an optional 2d texture transform.

- `IBLStrength`: Defines the strength of ambient lighting from the [Background](../reference/background.md) node.

## PerforatedMetal

A perforated metal material.

%figure

![PerforatedMetal](images/appearances/PerforatedMetal.thumbnail.png)

%end

Derived from [PBRAppearance](../reference/pbrappearance.md).

```
PerforatedMetal {
  SFColor colorOverride    1 1 1
  SFNode  textureTransform NULL
  SFFloat IBLStrength      1
}
```

> **File location**: "[WEBOTS\_HOME/projects/appearances/protos/PerforatedMetal.proto](https://github.com/cyberbotics/webots/tree/master/projects/appearances/protos/PerforatedMetal.proto)"

> **License**: Apache License 2.0
[More information.](http://www.apache.org/licenses/LICENSE-2.0)

### PerforatedMetal Field Summary

- `colorOverride`: Defines the default color multiplied with the texture color.

- `textureTransform`: Defines an optional 2d texture transform.

- `IBLStrength`: Defines the strength of ambient lighting from the [Background](../reference/background.md) node.

## Plaster

A plaster material. The color can be overridden using the `colorOverride` field.

%figure

![Plaster](images/appearances/Plaster.thumbnail.png)

%end

Derived from [PBRAppearance](../reference/pbrappearance.md).

```
Plaster {
  SFColor colorOverride    1 1 1
  SFNode  textureTransform NULL
  SFFloat IBLStrength      1
}
```

> **File location**: "[WEBOTS\_HOME/projects/appearances/protos/Plaster.proto](https://github.com/cyberbotics/webots/tree/master/projects/appearances/protos/Plaster.proto)"

> **License**: Apache License 2.0
[More information.](http://www.apache.org/licenses/LICENSE-2.0)

### Plaster Field Summary

- `colorOverride`: Defines the default color multiplied with the texture color.

- `textureTransform`: Defines an optional 2d texture transform.

- `IBLStrength`: Defines the strength of ambient lighting from the [Background](../reference/background.md) node.

## Plastic

A plastic material containing several types.

%figure

|     |     |
|:---:|:---:|
| ![Plastic_a.png](images/appearances/Plastic_a.thumbnail.png) |![Plastic_b.png](images/appearances/Plastic_b.thumbnail.png) |

%end

Derived from [PBRAppearance](../reference/pbrappearance.md).

```
Plastic {
  SFColor  colorOverride    1 1 1
  SFString type             "rough"
  SFNode   textureTransform NULL
  SFFloat  IBLStrength      1
}
```

> **File location**: "[WEBOTS\_HOME/projects/appearances/protos/Plastic.proto](https://github.com/cyberbotics/webots/tree/master/projects/appearances/protos/Plastic.proto)"

> **License**: Apache License 2.0
[More information.](http://www.apache.org/licenses/LICENSE-2.0)

### Plastic Field Summary

- `colorOverride`: Defines the default color multiplied with the texture color.

- `type`: Defines the plastic type. This field accepts the following values: `"rough"` and `"padded"`.

- `textureTransform`: Defines an optional 2d texture transform.

- `IBLStrength`: Defines the strength of ambient lighting from the [Background](../reference/background.md) node.

## PorcelainChevronTiles

A porcelain chevron tiles material.

%figure

![PorcelainChevronTiles](images/appearances/PorcelainChevronTiles.thumbnail.png)

%end

Derived from [PBRAppearance](../reference/pbrappearance.md).

```
PorcelainChevronTiles {
  SFColor colorOverride    1 1 1
  SFNode  textureTransform NULL
  SFFloat IBLStrength      1
}
```

> **File location**: "[WEBOTS\_HOME/projects/appearances/protos/PorcelainChevronTiles.proto](https://github.com/cyberbotics/webots/tree/master/projects/appearances/protos/PorcelainChevronTiles.proto)"

> **License**: Apache License 2.0
[More information.](http://www.apache.org/licenses/LICENSE-2.0)

### PorcelainChevronTiles Field Summary

- `colorOverride`: Defines the default color multiplied with the texture color.

- `textureTransform`: Defines an optional 2d texture transform.

- `IBLStrength`: Defines the strength of ambient lighting from the [Background](../reference/background.md) node.

## RedBricks

A tiled brick material. Useful with the `Wall` PROTO.

%figure

![RedBricks](images/appearances/RedBricks.thumbnail.png)

%end

Derived from [PBRAppearance](../reference/pbrappearance.md).

```
RedBricks {
  SFNode  textureTransform NULL
  SFFloat IBLStrength      1
}
```

> **File location**: "[WEBOTS\_HOME/projects/appearances/protos/RedBricks.proto](https://github.com/cyberbotics/webots/tree/master/projects/appearances/protos/RedBricks.proto)"

> **License**: Apache License 2.0
[More information.](http://www.apache.org/licenses/LICENSE-2.0)

### RedBricks Field Summary

- `textureTransform`: Defines an optional 2d texture transform.

- `IBLStrength`: Defines the strength of ambient lighting from the [Background](../reference/background.md) node.

## ReflectiveSurface

A reflective surface material.

%figure

![ReflectiveSurface](images/appearances/ReflectiveSurface.thumbnail.png)

%end

Derived from [PBRAppearance](../reference/pbrappearance.md).

```
ReflectiveSurface {
  SFFloat metalness         0.5
  SFColor emissiveColor     0 0 0
  SFFloat emissiveIntensity 1
  SFColor baseColorMap      1 1 1
  SFBool  useBaseColorMap   TRUE
  SFNode  textureTransform  NULL
  SFFloat IBLStrength       1
}
```

> **File location**: "[WEBOTS\_HOME/projects/appearances/protos/ReflectiveSurface.proto](https://github.com/cyberbotics/webots/tree/master/projects/appearances/protos/ReflectiveSurface.proto)"

> **License**: Apache License 2.0
[More information.](http://www.apache.org/licenses/LICENSE-2.0)

### ReflectiveSurface Field Summary

- `useBaseColorMap`: Defines wheather the base color texture should be used or not.

- `textureTransform`: Defines an optional 2d texture transform.

- `IBLStrength`: Defines the strength of ambient lighting from the [Background](../reference/background.md) node.

## RoughConcrete

A rough concrete material. The color can be overridden using the `colorOverride` field.

%figure

![RoughConcrete](images/appearances/RoughConcrete.thumbnail.png)

%end

Derived from [PBRAppearance](../reference/pbrappearance.md).

```
RoughConcrete {
  SFColor colorOverride    1 1 1
  SFNode  textureTransform NULL
  SFFloat IBLStrength      1
}
```

> **File location**: "[WEBOTS\_HOME/projects/appearances/protos/RoughConcrete.proto](https://github.com/cyberbotics/webots/tree/master/projects/appearances/protos/RoughConcrete.proto)"

> **License**: Apache License 2.0
[More information.](http://www.apache.org/licenses/LICENSE-2.0)

### RoughConcrete Field Summary

- `colorOverride`: Defines the default color multiplied with the texture color.

- `textureTransform`: Defines an optional 2d texture transform.

- `IBLStrength`: Defines the strength of ambient lighting from the [Background](../reference/background.md) node.

## RoughOak

A rough oak material. The color can be overridden using the `colorOverride` field.

%figure

![RoughOak](images/appearances/RoughOak.thumbnail.png)

%end

Derived from [PBRAppearance](../reference/pbrappearance.md).

```
RoughOak {
  SFColor colorOverride    1 1 1
  SFNode  textureTransform NULL
  SFFloat IBLStrength      1
}
```

> **File location**: "[WEBOTS\_HOME/projects/appearances/protos/RoughOak.proto](https://github.com/cyberbotics/webots/tree/master/projects/appearances/protos/RoughOak.proto)"

> **License**: Apache License 2.0
[More information.](http://www.apache.org/licenses/LICENSE-2.0)

### RoughOak Field Summary

- `colorOverride`: Defines the default color multiplied with the texture color.

- `textureTransform`: Defines an optional 2d texture transform.

- `IBLStrength`: Defines the strength of ambient lighting from the [Background](../reference/background.md) node.

## RoughPine

A pine wood material. The color can be overridden using the `colorOverride` field.

%figure

![RoughPine](images/appearances/RoughPine.thumbnail.png)

%end

Derived from [PBRAppearance](../reference/pbrappearance.md).

```
RoughPine {
  SFColor colorOverride    1 1 1
  SFNode  textureTransform NULL
  SFFloat IBLStrength      1
}
```

> **File location**: "[WEBOTS\_HOME/projects/appearances/protos/RoughPine.proto](https://github.com/cyberbotics/webots/tree/master/projects/appearances/protos/RoughPine.proto)"

> **License**: Apache License 2.0
[More information.](http://www.apache.org/licenses/LICENSE-2.0)

### RoughPine Field Summary

- `colorOverride`: Defines the default color multiplied with the texture color.

- `textureTransform`: Defines an optional 2d texture transform.

- `IBLStrength`: Defines the strength of ambient lighting from the [Background](../reference/background.md) node.

## RoughPolymer

A rough polymer material.

%figure

![RoughPolymer](images/appearances/RoughPolymer.thumbnail.png)

%end

Derived from [PBRAppearance](../reference/pbrappearance.md).

```
RoughPolymer {
  SFColor baseColor        1 1 1
  SFNode  textureTransform NULL
  SFFloat IBLStrength      1
}
```

> **File location**: "[WEBOTS\_HOME/projects/appearances/protos/RoughPolymer.proto](https://github.com/cyberbotics/webots/tree/master/projects/appearances/protos/RoughPolymer.proto)"

> **License**: Apache License 2.0
[More information.](http://www.apache.org/licenses/LICENSE-2.0)

### RoughPolymer Field Summary

- `baseColor`: Defines the base color of the material.

- `textureTransform`: Defines an optional 2d texture transform.

- `IBLStrength`: Defines the strength of ambient lighting from the [Background](../reference/background.md) node.

## Roughcast

A rough plaster material. Useful with the `Wall` PROTO.

%figure

![Roughcast](images/appearances/Roughcast.thumbnail.png)

%end

Derived from [PBRAppearance](../reference/pbrappearance.md).

```
Roughcast {
  SFColor colorOverride    1 1 1
  SFNode  textureTransform NULL
  SFFloat IBLStrength      1
}
```

> **File location**: "[WEBOTS\_HOME/projects/appearances/protos/Roughcast.proto](https://github.com/cyberbotics/webots/tree/master/projects/appearances/protos/Roughcast.proto)"

> **License**: Apache License 2.0
[More information.](http://www.apache.org/licenses/LICENSE-2.0)

### Roughcast Field Summary

- `colorOverride`: Defines the default color multiplied with the texture color.

- `textureTransform`: Defines an optional 2d texture transform.

- `IBLStrength`: Defines the strength of ambient lighting from the [Background](../reference/background.md) node.

## Rubber

A rubber material.
The type of rubber can be set using the `type` field.

%figure

|     |     |
|:---:|:---:|
| ![Rubber_a.png](images/appearances/Rubber_a.thumbnail.png) |![Rubber_b.png](images/appearances/Rubber_b.thumbnail.png) |

%end

Derived from [PBRAppearance](../reference/pbrappearance.md).

```
Rubber {
  SFString  type              "flat"
  SFNode    textureTransform  NULL
  SFFloat   IBLStrength       1
}
```

> **File location**: "[WEBOTS\_HOME/projects/appearances/protos/Rubber.proto](https://github.com/cyberbotics/webots/tree/master/projects/appearances/protos/Rubber.proto)"

> **License**: Apache License 2.0
[More information.](http://www.apache.org/licenses/LICENSE-2.0)

### Rubber Field Summary

- `type`: Defines the rubber type. This field accepts the following values: `"flat"` and `"dotted"`.

- `textureTransform`: Defines an optional 2d texture transform.

- `IBLStrength`: Defines the strength of ambient lighting from the [Background](../reference/background.md) node.

## RustyMetal

An old battered steel material.
The color can be overridden using the `colorOverride` field and the amount of rust can be set using the `rustLevel` field.

%figure

![RustyMetal](images/appearances/RustyMetal.thumbnail.png)

%end

Derived from [PBRAppearance](../reference/pbrappearance.md).

```
RustyMetal {
  SFInt32  rustLevel        1
  SFColor  colorOverride    1 1 1
  SFNode   textureTransform NULL
  SFFloat  IBLStrength      1
}
```

> **File location**: "[WEBOTS\_HOME/projects/appearances/protos/RustyMetal.proto](https://github.com/cyberbotics/webots/tree/master/projects/appearances/protos/RustyMetal.proto)"

> **License**: Apache License 2.0
[More information.](http://www.apache.org/licenses/LICENSE-2.0)

### RustyMetal Field Summary

- `rustLevel`: Defines how much the metal is rusted. This field accepts the following values: `1` and `2`.

- `colorOverride`: Defines the default color multiplied with the texture color.

- `textureTransform`: Defines an optional 2d texture transform.

- `IBLStrength`: Defines the strength of ambient lighting from the [Background](../reference/background.md) node.

## Sand

A sand material.

%figure

![Sand](images/appearances/Sand.thumbnail.png)

%end

Derived from [PBRAppearance](../reference/pbrappearance.md).

```
Sand {
  SFNode  textureTransform NULL
  SFFloat IBLStrength      1
}
```

> **File location**: "[WEBOTS\_HOME/projects/appearances/protos/Sand.proto](https://github.com/cyberbotics/webots/tree/master/projects/appearances/protos/Sand.proto)"

> **License**: Apache License 2.0
[More information.](http://www.apache.org/licenses/LICENSE-2.0)

### Sand Field Summary

- `textureTransform`: Defines an optional 2d texture transform.

- `IBLStrength`: Defines the strength of ambient lighting from the [Background](../reference/background.md) node.

## SandyGround

A sandy ground material. The color can be selected using the `colorOverride` field. Useful with the UnevenTerrain PROTO.

%figure

![SandyGround](images/appearances/SandyGround.thumbnail.png)

%end

Derived from [PBRAppearance](../reference/pbrappearance.md).

```
SandyGround {
  SFColor colorOverride    1 1 1
  SFNode  textureTransform TextureTransform { scale 4 4 }
  SFFloat IBLStrength      1
}
```

> **File location**: "[WEBOTS\_HOME/projects/appearances/protos/SandyGround.proto](https://github.com/cyberbotics/webots/tree/master/projects/appearances/protos/SandyGround.proto)"

> **License**: Apache License 2.0
[More information.](http://www.apache.org/licenses/LICENSE-2.0)

### SandyGround Field Summary

- `colorOverride`: Defines the default color multiplied with the texture color.

- `textureTransform`: Defines an optional 2d texture transform.

- `IBLStrength`: Defines the strength of ambient lighting from the [Background](../reference/background.md) node.

## ScratchedPaint

A scratched paint material.

%figure

![ScratchedPaint](images/appearances/ScratchedPaint.thumbnail.png)

%end

Derived from [PBRAppearance](../reference/pbrappearance.md).

```
ScratchedPaint {
  SFColor colorOverride    1 1 1
  SFNode  textureTransform NULL
  SFFloat IBLStrength      1
  SFBool  metalScratch     TRUE
}
```

> **File location**: "[WEBOTS\_HOME/projects/appearances/protos/ScratchedPaint.proto](https://github.com/cyberbotics/webots/tree/master/projects/appearances/protos/ScratchedPaint.proto)"

> **License**: Apache License 2.0
[More information.](http://www.apache.org/licenses/LICENSE-2.0)

### ScratchedPaint Field Summary

- `colorOverride`: Defines the default color multiplied with the texture color.

- `textureTransform`: Defines an optional 2d texture transform.

- `IBLStrength`: Defines the strength of ambient lighting from the [Background](../reference/background.md) node.

- `metalScratch`: Defines if the scratches should uncover metal or not.

## ScrewThread

A screw thread material. The color can be overridden using the `colorOverride` field.

%figure

![ScrewThread](images/appearances/ScrewThread.thumbnail.png)

%end

Derived from [PBRAppearance](../reference/pbrappearance.md).

```
ScrewThread {
  SFColor colorOverride    1 1 1
  SFNode  textureTransform NULL
  SFFloat IBLStrength      1
}
```

> **File location**: "[WEBOTS\_HOME/projects/appearances/protos/ScrewThread.proto](https://github.com/cyberbotics/webots/tree/master/projects/appearances/protos/ScrewThread.proto)"

> **License**: Apache License 2.0
[More information.](http://www.apache.org/licenses/LICENSE-2.0)

### ScrewThread Field Summary

- `colorOverride`: Defines the default color multiplied with the texture color.

- `textureTransform`: Defines an optional 2d texture transform.

- `IBLStrength`: Defines the strength of ambient lighting from the [Background](../reference/background.md) node.

## ScuffedPlastic

A worn scuffed plastic material. The color can be selected using the `colorOverride` field.

%figure

![ScuffedPlastic](images/appearances/ScuffedPlastic.png)

%end

Derived from [PBRAppearance](../reference/pbrappearance.md).

```
ScuffedPlastic {
  SFColor colorOverride    1 1 1
  SFNode  textureTransform TextureTransform { scale 4 4 }
  SFNode  environmentMap   NULL
  SFFloat IBLStrength      1
}
```

> **File location**: "[WEBOTS\_HOME/projects/appearances/protos/ScuffedPlastic.proto](https://github.com/omichel/webots/tree/master/projects/appearances/protos/ScuffedPlastic.proto)"

> **License**: Apache License 2.0
[More information.](http://www.apache.org/licenses/LICENSE-2.0)

### ScuffedPlastic Field Summary

- `colorOverride`: Defines the plastic's color.

- `textureTransform`: Defines an optional 2d texture transform.

- `environmentMap`: Defines a `Cubemap` node overriding the skybox for this object.

- `IBLStrength`: Defines the strength of ambient lighting from the Cubemap node.

## ShinyLeather

A shiny leather material. The color can be selected using the `colorOverride` field. Useful with any of the vehicle PROTOs.

%figure

![ShinyLeather](images/appearances/ShinyLeather.thumbnail.png)

%end

Derived from [PBRAppearance](../reference/pbrappearance.md).

```
ShinyLeather {
  SFColor colorOverride    1 1 1
  SFNode  textureTransform TextureTransform { scale 4 4 }
  SFFloat IBLStrength      1
}
```

> **File location**: "[WEBOTS\_HOME/projects/appearances/protos/ShinyLeather.proto](https://github.com/cyberbotics/webots/tree/master/projects/appearances/protos/ShinyLeather.proto)"

> **License**: Apache License 2.0
[More information.](http://www.apache.org/licenses/LICENSE-2.0)

### ShinyLeather Field Summary

- `colorOverride`: Defines the leather's color.

- `textureTransform`: Defines an optional 2d texture transform.

- `IBLStrength`: Defines the strength of ambient lighting from the [Background](../reference/background.md) node.

## Soil

A soil material.

%figure

|     |     |
|:---:|:---:|
| ![Soil_a.png](images/appearances/Soil_a.thumbnail.png) |![Soil_b.png](images/appearances/Soil_b.thumbnail.png) |

%end

Derived from [PBRAppearance](../reference/pbrappearance.md).

```
Soil {
  SFString  type              "braun"
  SFNode    textureTransform  NULL
  SFColor   color             1 1 1
  SFFloat   IBLStrength       1
}
```

> **File location**: "[WEBOTS\_HOME/projects/appearances/protos/Soil.proto](https://github.com/cyberbotics/webots/tree/master/projects/appearances/protos/Soil.proto)"

> **License**: Apache License 2.0
[More information.](http://www.apache.org/licenses/LICENSE-2.0)

### Soil Field Summary

- `type`: Defines the soil type. This field accepts the following values: `"braun"` and `"grey"`.

- `textureTransform`: Defines an optional 2d texture transform.

- `IBLStrength`: Defines the strength of ambient lighting from the [Background](../reference/background.md) node.

## SolarCell

A solar panel cell material.

%figure

![SolarCell](images/appearances/SolarCell.thumbnail.png)

%end

Derived from [PBRAppearance](../reference/pbrappearance.md).

```
SolarCell {
  SFNode  textureTransform  NULL
  SFFloat IBLStrength       1
}
```

> **File location**: "[WEBOTS\_HOME/projects/appearances/protos/SolarCell.proto](https://github.com/cyberbotics/webots/tree/master/projects/appearances/protos/SolarCell.proto)"

> **License**: Apache License 2.0
[More information.](http://www.apache.org/licenses/LICENSE-2.0)

### SolarCell Field Summary

- `textureTransform`: Defines an optional 2d texture transform.

- `IBLStrength`: Defines the strength of ambient lighting from the [Background](../reference/background.md) node.

## ThreadMetalPlate

A worn paint layer on a metal surface.
The type of metal surface can be set using the `type` field.

%figure

|     |     |
|:---:|:---:|
| ![ThreadMetalPlate_a.png](images/appearances/ThreadMetalPlate_a.thumbnail.png) |![ThreadMetalPlate_b.png](images/appearances/ThreadMetalPlate_b.thumbnail.png) |

%end

Derived from [PBRAppearance](../reference/pbrappearance.md).

```
ThreadMetalPlate {
  SFString  type               "oval"
  SFColor   colorOverride      1 1 1
  SFNode    textureTransform   NULL
  SFFloat   IBLStrength        1
}
```

> **File location**: "[WEBOTS\_HOME/projects/appearances/protos/ThreadMetalPlate.proto](https://github.com/cyberbotics/webots/tree/master/projects/appearances/protos/ThreadMetalPlate.proto)"

> **License**: Apache License 2.0
[More information.](http://www.apache.org/licenses/LICENSE-2.0)

### ThreadMetalPlate Field Summary

- `type`: Defines the motif type on the material. This field accepts the following values: `"oval"` and `"square"`.

- `colorOverride`: Defines the default color multiplied with the texture color.

- `textureTransform`: Defines an optional 2d texture transform.

- `IBLStrength`: Defines the strength of ambient lighting from the [Background](../reference/background.md) node.

## TireRubber

A tire rubber material.
It can be a car tire or a bike tire.

%figure

|     |     |
|:---:|:---:|
| ![TireRubber_a.png](images/appearances/TireRubber_a.thumbnail.png) |![TireRubber_b.png](images/appearances/TireRubber_b.thumbnail.png) |

%end

Derived from [PBRAppearance](../reference/pbrappearance.md).

```
TireRubber {
  SFNode    textureTransform NULL
  SFFloat   IBLStrength      1
  SFString  type             "car"
}
```

> **File location**: "[WEBOTS\_HOME/projects/appearances/protos/TireRubber.proto](https://github.com/cyberbotics/webots/tree/master/projects/appearances/protos/TireRubber.proto)"

> **License**: Apache License 2.0
[More information.](http://www.apache.org/licenses/LICENSE-2.0)

### TireRubber Field Summary

- `textureTransform`: Defines an optional 2d texture transform.

- `IBLStrength`: Defines the strength of ambient lighting from the [Background](../reference/background.md) node.

- `type`: Defines the type of tire. This field accepts the following values: `"bike"` and `"car"`.

## VarnishedPine

A pine wood material covered with a layer of varnish. The color can be overridden using the `colorOverride` field.

%figure

![VarnishedPine](images/appearances/VarnishedPine.thumbnail.png)

%end

Derived from [PBRAppearance](../reference/pbrappearance.md).

```
VarnishedPine {
  SFColor colorOverride    0.8039 0.6745 0.5764
  SFNode  textureTransform NULL
  SFFloat IBLStrength      1
}
```

> **File location**: "[WEBOTS\_HOME/projects/appearances/protos/VarnishedPine.proto](https://github.com/cyberbotics/webots/tree/master/projects/appearances/protos/VarnishedPine.proto)"

> **License**: Apache License 2.0
[More information.](http://www.apache.org/licenses/LICENSE-2.0)

### VarnishedPine Field Summary

- `colorOverride`: Defines the default color multiplied with the texture color.

- `textureTransform`: Defines an optional 2d texture transform.

- `IBLStrength`: Defines the strength of ambient lighting from the [Background](../reference/background.md) node.

## WireFence

A wire fence material. The color can be overridden using the `colorOverride` field.

%figure

![WireFence](images/appearances/WireFence.thumbnail.png)

%end

Derived from [PBRAppearance](../reference/pbrappearance.md).

```
WireFence {
  SFColor colorOverride    1 1 1
  SFNode  textureTransform NULL
  SFFloat IBLStrength      1
}
```

> **File location**: "[WEBOTS\_HOME/projects/appearances/protos/WireFence.proto](https://github.com/cyberbotics/webots/tree/master/projects/appearances/protos/WireFence.proto)"

> **License**: Apache License 2.0
[More information.](http://www.apache.org/licenses/LICENSE-2.0)

### WireFence Field Summary

- `colorOverride`: Defines the default color multiplied with the texture color.

- `textureTransform`: Defines an optional 2d texture transform.

<<<<<<< HEAD
- `IBLStrength`: Defines the strength of ambient lighting from the Cubemap node.

## WornBurlap

A worn burlap material. The color can be selected using the `colorOverride` field.

%figure

![WornBurlap](images/appearances/WornBurlap.png)

%end

Derived from [PBRAppearance](../reference/pbrappearance.md).

```
WornBurlap {
  SFColor colorOverride    1 1 1
  SFNode  textureTransform TextureTransform { scale 4 4 }
  SFNode  environmentMap   NULL
  SFFloat IBLStrength      1
}
```

> **File location**: "[WEBOTS\_HOME/projects/appearances/protos/WornBurlap.proto](https://github.com/omichel/webots/tree/master/projects/appearances/protos/WornBurlap.proto)"

> **License**: Apache License 2.0
[More information.](http://www.apache.org/licenses/LICENSE-2.0)

### WornBurlap Field Summary

- `colorOverride`: Defines the burlap's color.

- `textureTransform`: Defines an optional 2d texture transform.

- `environmentMap`: Defines a `Cubemap` node overriding the skybox for this object.

- `IBLStrength`: Defines the strength of ambient lighting from the Cubemap node.
=======
- `IBLStrength`: Defines the strength of ambient lighting from the [Background](../reference/background.md) node.
>>>>>>> 01e08210
<|MERGE_RESOLUTION|>--- conflicted
+++ resolved
@@ -2029,8 +2029,7 @@
 
 - `textureTransform`: Defines an optional 2d texture transform.
 
-<<<<<<< HEAD
-- `IBLStrength`: Defines the strength of ambient lighting from the Cubemap node.
+- `IBLStrength`: Defines the strength of ambient lighting from the [Background](../reference/background.md) node.
 
 ## WornBurlap
 
@@ -2067,6 +2066,3 @@
 - `environmentMap`: Defines a `Cubemap` node overriding the skybox for this object.
 
 - `IBLStrength`: Defines the strength of ambient lighting from the Cubemap node.
-=======
-- `IBLStrength`: Defines the strength of ambient lighting from the [Background](../reference/background.md) node.
->>>>>>> 01e08210
