// Copyright 1996-2020 Cyberbotics Ltd.
//
// Licensed under the Apache License, Version 2.0 (the "License");
// you may not use this file except in compliance with the License.
// You may obtain a copy of the License at
//
//     http://www.apache.org/licenses/LICENSE-2.0
//
// Unless required by applicable law or agreed to in writing, software
// distributed under the License is distributed on an "AS IS" BASIS,
// WITHOUT WARRANTIES OR CONDITIONS OF ANY KIND, either express or implied.
// See the License for the specific language governing permissions and
// limitations under the License.

#include "WbStreamingServer.hpp"

#include "WbApplication.hpp"
#include "WbField.hpp"
#include "WbLanguage.hpp"
#include "WbMainWindow.hpp"
#include "WbNodeOperations.hpp"
#include "WbProject.hpp"
#include "WbRobot.hpp"
#include "WbSimulationState.hpp"
#include "WbSimulationWorld.hpp"
#include "WbStandardPaths.hpp"
#include "WbStreamingTcpServer.hpp"
#include "WbSupervisorUtilities.hpp"
#include "WbTemplateManager.hpp"
#include "WbWorld.hpp"

#include <QtCore/QCoreApplication>
#include <QtCore/QDir>
#include <QtCore/QJsonDocument>
#include <QtCore/QJsonObject>
#include <QtCore/QRegularExpression>
#include <QtNetwork/QSslKey>
#include <QtWebSockets/QWebSocket>
#include <QtWebSockets/QWebSocketServer>

WbMainWindow *WbStreamingServer::cMainWindow = NULL;

WbStreamingServer::WbStreamingServer() :
  QObject(),
  mPauseTimeout(-1),
  mWebSocketServer(NULL),
  mMonitorActivity(false),
  mDisableTextStreams(false),
  mSsl(false),
  mControllerEdit(false) {
  connect(WbApplication::instance(), &WbApplication::postWorldLoaded, this, &WbStreamingServer::newWorld);
  connect(WbApplication::instance(), &WbApplication::preWorldLoaded, this, &WbStreamingServer::deleteWorld);
  connect(WbApplication::instance(), &WbApplication::worldLoadingHasProgressed, this,
          &WbStreamingServer::setWorldLoadingProgress);
  connect(WbApplication::instance(), &WbApplication::worldLoadingStatusHasChanged, this,
          &WbStreamingServer::setWorldLoadingStatus);
  connect(WbNodeOperations::instance(), &WbNodeOperations::nodeAdded, this, &WbStreamingServer::propagateNodeAddition);
  connect(WbTemplateManager::instance(), &WbTemplateManager::postNodeRegeneration, this,
          &WbStreamingServer::propagateNodeAddition);
}

WbStreamingServer::~WbStreamingServer() {
  if (isActive())
    destroy();
  WbLog::info(tr("Streaming server closed"));
};

QString WbStreamingServer::clientToId(QWebSocket *client) {
  return QString::number((quintptr)client);
}

void WbStreamingServer::setMainWindow(WbMainWindow *mainWindow) {
  cMainWindow = mainWindow;
}

void WbStreamingServer::startFromCommandLine(const QString &argument) {
  // default values
  int port = 1234;
  // parse argument
<<<<<<< HEAD
#ifdef _WIN32  // uses Qt 5.15
  const QStringList &options = argument.split(';', Qt::SkipEmptyParts);
#else
  const QStringList &options = argument.split(';', QString::SkipEmptyParts);
=======
#ifdef __APPLE__
  QStringList options = argument.split(';', QString::SkipEmptyParts);
#else  //  Qt >= 5.15
  QStringList options = argument.split(';', Qt::SkipEmptyParts);
>>>>>>> 34388659
#endif
  foreach (QString option, options) {
    option = option.trimmed();
    const QRegExp rx("(\\w+)\\s*=\\s*([A-Za-z0-9:/.\\-]+)?");
    rx.indexIn(option);
    const QStringList &capture = rx.capturedTexts();
    // "key" without value case
    if (option == "monitorActivity")
      mMonitorActivity = true;
    else if (option == "disableTextStreams")
      mDisableTextStreams = true;
    else if (option == "ssl")
      mSsl = true;
    else if (option == "controllerEdit")
      mControllerEdit = true;
    else if (capture.size() == 3) {
      const QString &key = capture[1];
      const QString &value = capture[2];
      if (key == "port") {
        bool ok;
        const int tmpPort = value.toInt(&ok);
        if (ok)
          port = tmpPort;
        else
          WbLog::error(tr("Streaming server: invalid option: port '%1'").arg(value));
      } else if (key != "mode")
        WbLog::error(tr("Streaming server: unknown option '%1'").arg(option));
    } else
      WbLog::error(tr("Streaming server: unknown option '%1'").arg(option));
  }
  start(port);
}

void WbStreamingServer::start(int port) {
  try {
    create(port);
  } catch (const QString &e) {
    WbLog::error(tr("Error when creating the TCP streaming server on port %1: %2").arg(port).arg(e));
    return;
  }
  WbLog::info(tr("Streaming server listening on port %1.").arg(port));
}

void WbStreamingServer::sendToJavascript(const QByteArray &string) {
  WbRobot *robot = dynamic_cast<WbRobot *>(sender());
  if (robot) {
    QJsonObject jsonObject;
    jsonObject.insert("name", robot->name());
    jsonObject.insert("message", QString::fromUtf8(string));
    const QJsonDocument jsonDocument(jsonObject);
    sendToClients("robot: " + jsonDocument.toJson(QJsonDocument::Compact));
  } else
    WbLog::info("WbStreamingServer::sendToJavaScript: Can't send message: " + QString::fromUtf8(string));
}

void WbStreamingServer::stop() {
  destroy();
}

void WbStreamingServer::create(int port) {
  // Create a simple HTTP server, serving:
  // - a websocket on "/"
  // - texture images on the other urls. e.g. "/textures/dir/image.[jpg|png|hdr]"

  // Reference to let live QTcpSocket and QWebSocketServer on the same port using `QWebSocketServer::handleConnection()`:
  // - https://bugreports.qt.io/browse/QTBUG-54276
  QWebSocketServer::SslMode sslMode = mSsl ? QWebSocketServer::SecureMode : QWebSocketServer::NonSecureMode;
  mWebSocketServer = new QWebSocketServer("Webots Streaming Server", sslMode, this);
  mTcpServer = new WbStreamingTcpServer();
  if (mSsl) {
    QSslConfiguration sslConfiguration;
    QFile privateKeyFile(WbStandardPaths::resourcesWebPath() + "server/ssl/privkey.pem");
    privateKeyFile.open(QIODevice::ReadOnly);
    QSslKey privateKey(&privateKeyFile, QSsl::Rsa);
    privateKeyFile.close();
    sslConfiguration.setPrivateKey(privateKey);
    QList<QSslCertificate> localCertificateChain =
      QSslCertificate::fromPath(WbStandardPaths::resourcesWebPath() + "server/ssl/cert.pem");
    sslConfiguration.setLocalCertificateChain(localCertificateChain);
    sslConfiguration.setPeerVerifyMode(QSslSocket::VerifyNone);
    mWebSocketServer->setSslConfiguration(sslConfiguration);
    mTcpServer->setSslConfiguration(sslConfiguration);
  }
  if (!mTcpServer->listen(QHostAddress::Any, port))
    throw tr("Cannot set the server in listen mode: %1").arg(mTcpServer->errorString());
  connect(mWebSocketServer, &QWebSocketServer::newConnection, this, &WbStreamingServer::onNewWebSocketConnection);
  connect(mTcpServer, &WbStreamingTcpServer::newConnection, this, &WbStreamingServer::onNewTcpConnection);
  connect(WbSimulationState::instance(), &WbSimulationState::controllerReadRequestsCompleted, this,
          &WbStreamingServer::sendUpdatePackageToClients, Qt::UniqueConnection);
  if (!mDisableTextStreams)
    connect(WbLog::instance(), &WbLog::logEmitted, this, &WbStreamingServer::propagateWebotsLogToClients);
}

void WbStreamingServer::destroy() {
  disconnect(WbSimulationState::instance(), &WbSimulationState::controllerReadRequestsCompleted, this,
             &WbStreamingServer::sendUpdatePackageToClients);
  disconnect(WbLog::instance(), &WbLog::logEmitted, this, &WbStreamingServer::propagateWebotsLogToClients);

  if (mWebSocketServer)
    mWebSocketServer->close();

  foreach (QWebSocket *client, mWebSocketClients) {
    disconnect(client, &QWebSocket::textMessageReceived, this, &WbStreamingServer::processTextMessage);
    disconnect(client, &QWebSocket::disconnected, this, &WbStreamingServer::socketDisconnected);
  };
  qDeleteAll(mWebSocketClients);
  mWebSocketClients.clear();

  delete mWebSocketServer;
  mWebSocketServer = NULL;

  delete mTcpServer;
  mTcpServer = NULL;
}

void WbStreamingServer::onNewTcpConnection() {
  QTcpSocket *socket = mTcpServer->nextPendingConnection();
  if (socket) {
    mWebSocketServer->handleConnection(socket);
    connect(socket, &QTcpSocket::readyRead, this, &WbStreamingServer::onNewTcpData);
  }
}

void WbStreamingServer::onNewTcpData() {
  QTcpSocket *socket = qobject_cast<QTcpSocket *>(sender());

  const QString &line(socket->peek(1024));  // Peek the request header to determine the requested url.
  QStringList tokens = QString(line).split(QRegExp("[ \r\n][ \r\n]*"));
  if (tokens[0] == "GET") {
    const QString &requestedUrl(tokens[1].replace(QRegExp("^/"), ""));
    if (!requestedUrl.isEmpty())  // "/" is reserved for the websocket.
      sendTcpRequestReply(requestedUrl, socket);
  }
}

void WbStreamingServer::onNewWebSocketConnection() {
  QWebSocket *client = mWebSocketServer->nextPendingConnection();
  if (client) {
    connect(client, &QWebSocket::textMessageReceived, this, &WbStreamingServer::processTextMessage);
    connect(client, &QWebSocket::disconnected, this, &WbStreamingServer::socketDisconnected);
    mWebSocketClients << client;
    WbLog::info(
      tr("Streaming server: New client [%1] (%2 connected client(s)).").arg(clientToId(client)).arg(mWebSocketClients.size()));
    sendToClients();  // send possible bufferized messages
  }
}

void WbStreamingServer::sendFileToClient(QWebSocket *client, const QString &type, const QString &folder, const QString &path,
                                         const QString &filename) {
  QFile file(path + "/" + filename);
  if (file.open(QIODevice::ReadOnly | QIODevice::Text)) {
    QString content;
    int numberOfLines = 0;
    while (!file.atEnd()) {
      content += file.readLine();
      numberOfLines++;
    }
    file.close();
    WbLog::info("Sending " + folder + "/" + filename + " " + type + " to web interface (" + QString::number(numberOfLines) +
                " lines).");
    const QString &answer =
      "set " + type + ":" + folder + "/" + filename + ":" + QString::number(numberOfLines) + "\n" + content;
    client->sendTextMessage(answer);
  }
}

void WbStreamingServer::processTextMessage(QString message) {
  QWebSocket *client = qobject_cast<QWebSocket *>(sender());

  if (message.startsWith("robot:")) {
    QString name;
    QString robotMessage;
    const QString &data = message.mid(6).trimmed();
    const QJsonDocument &jsonDocument = QJsonDocument::fromJson(data.toUtf8());
    if (jsonDocument.isNull() || !jsonDocument.isObject()) {
      // backward compatibility
      const int nameSize = message.indexOf(":");
      name = data.left(nameSize);
      robotMessage = data.mid(nameSize + 1);
    } else {
      name = jsonDocument.object().value("name").toString();
      robotMessage = jsonDocument.object().value("message").toString();
    }
    const QByteArray &byteRobotMessage = robotMessage.toUtf8();
    WbLog::info(tr("Streaming server: received robot message for %1: \"%2\".").arg(name).arg(robotMessage));
    const QList<WbRobot *> &robots = WbWorld::instance()->robots();
    foreach (WbRobot *const robot, robots)
      if (robot->name() == name) {
        robot->receiveFromJavascript(byteRobotMessage);
        break;
      }
  } else if (message == "pause") {
    disconnect(WbSimulationState::instance(), &WbSimulationState::modeChanged, this,
               &WbStreamingServer::propagateSimulationStateChange);
    WbSimulationState::instance()->setMode(WbSimulationState::PAUSE);
    connect(WbSimulationState::instance(), &WbSimulationState::modeChanged, this,
            &WbStreamingServer::propagateSimulationStateChange);
    printf("pause\n");
    fflush(stdout);
    client->sendTextMessage("paused by client");
  } else if (message.startsWith("real-time:") or message.startsWith("fast:")) {
    const bool realTime = message.startsWith("real-time:");
    const double timeout = realTime ? message.mid(10).toDouble() : message.mid(5).toDouble();
    if (timeout >= 0)
      mPauseTimeout = WbSimulationState::instance()->time() + timeout;
    else
      mPauseTimeout = -1.0;
    disconnect(WbSimulationState::instance(), &WbSimulationState::modeChanged, this,
               &WbStreamingServer::propagateSimulationStateChange);
    if (realTime) {
      printf("real-time\n");
      WbSimulationState::instance()->setMode(WbSimulationState::REALTIME);
    } else {
      printf("fast\n");
      WbSimulationState::instance()->setMode(WbSimulationState::FAST);
    }
    connect(WbSimulationState::instance(), &WbSimulationState::modeChanged, this,
            &WbStreamingServer::propagateSimulationStateChange);
    fflush(stdout);
  } else if (message == "step") {
    disconnect(WbSimulationState::instance(), &WbSimulationState::modeChanged, this,
               &WbStreamingServer::propagateSimulationStateChange);
    WbSimulationState::instance()->setMode(WbSimulationState::STEP);
    printf("step\n");
    fflush(stdout);
    WbSimulationWorld::instance()->step();
    WbSimulationState::instance()->setMode(WbSimulationState::PAUSE);
    connect(WbSimulationState::instance(), &WbSimulationState::modeChanged, this,
            &WbStreamingServer::propagateSimulationStateChange);
    printf("pause\n");
    fflush(stdout);
    client->sendTextMessage("paused by client");
  } else if (message.startsWith("timeout:")) {
    const double timeout = message.mid(8).toDouble();
    if (timeout >= 0)
      mPauseTimeout = WbSimulationState::instance()->time() + timeout;
    else
      mPauseTimeout = -1.0;
  } else if (message == "reset") {
    resetSimulation();
    sendToClients("reset finished");
  } else if (message == "revert")
    WbApplication::instance()->worldReload();
  else if (message.startsWith("load:")) {
    const QString &worldsPath = WbProject::current()->worldsPath();
    const QString &fullPath = worldsPath + '/' + message.mid(5);
    if (!QFile::exists(fullPath))
      WbLog::error(tr("Streaming server: world %1 doesn't exist.").arg(fullPath));
    else if (QDir(worldsPath) != QFileInfo(fullPath).absoluteDir())
      WbLog::error(tr("Streaming server: you are not allowed to open a world in another project directory."));
    else if (cMainWindow)
      cMainWindow->loadDifferentWorld(fullPath);
  } else if (message.startsWith("get controller:")) {
    const QString &controller = message.mid(15);
    if (!isControllerEditAllowed(controller))
      return;
    // Searches into the current projects controllers directories only
    // We look first for a perfect match of the file name (deprived of extension) with the controller directory name
    const QString &controllerDirPath = WbProject::current()->path() + "controllers/" + controller;
    const QDir &controllerDir(controllerDirPath);
    if (controllerDir.exists()) {
      // retrieve main controller filename first and other source files afterwards
      QStringList filterNames = WbLanguage::sourceFileExtensions();
      filterNames.replaceInStrings(QRegExp("^"), controller);  // prepend controller name to each item
      QStringList matchingSourceFiles = controllerDir.entryList(filterNames, QDir::Files);
      QString mainControllerFilename;
      if (!matchingSourceFiles.isEmpty()) {
        mainControllerFilename = matchingSourceFiles[0];
        sendFileToClient(client, "controller", controller, controllerDirPath, mainControllerFilename);
      }
      // send other controller files
      filterNames = WbLanguage::sourceFileExtensions() + WbLanguage::headerFileExtensions() + WbLanguage::dataFileExtensions();
      filterNames.replaceInStrings(QRegExp("^"), "*");
      matchingSourceFiles = controllerDir.entryList(filterNames, QDir::Files);
      matchingSourceFiles.removeOne(mainControllerFilename);
      foreach (QString matchingSourceFile, matchingSourceFiles) {
        if (matchingSourceFile == "runtime.ini")
          // skip runtime.ini that cannot be modified by the user
          continue;
        sendFileToClient(client, "controller", controller, controllerDirPath, matchingSourceFile);
      }
    }
  } else if (message.startsWith("sync controller:")) {
    const QString &controllerFile = message.mid(16);  // e.g. square_path/square_path.py
    const QString &controllerName = controllerFile.split("/")[0];
    if (!isControllerEditAllowed(controllerName))
      return;
    const QFileInfo &fi(WbProject::current()->path() + "controllers/" + controllerFile);
    const QString &filename = fi.fileName();
    if (fi.isFile() && fi.exists() && filename != "runtime.ini")
      sendFileToClient(client, "controller", controllerName, fi.absolutePath(), filename);
  } else if (message.startsWith("set controller:")) {
    const int s = message.indexOf('/', 15);
    const QString &controller = message.mid(15, s - 15);
    if (!isControllerEditAllowed(controller))
      return;
    const QString &filename = message.mid(s + 1, message.indexOf(':', s) - s - 1);
    if (filename == "runtime.ini")
      // it is forbidden to modify the runtime.ini file from the web interface
      return;
    if (controller.contains('.') || filename.contains("..")) {
      WbLog::error(tr("Streaming server: bad controller file name: %1/%2.").arg(controller, filename));
      return;
    }
    const QString &projectDirPath = WbProject::current()->path() + "controllers/" + controller;
    const QDir &projectDir(projectDirPath);
    if (!projectDir.exists()) {
      WbLog::error(tr("Streaming server: non-existing controller folder: %1.").arg(controller));
      return;
    }
    const QString &fullFilename = projectDirPath + "/" + filename;
    QFile file(fullFilename);
    if (!file.exists()) {
      WbLog::error(tr("Streaming server: non-existing controller file: %1.").arg(fullFilename));
      return;
    }
    if (!file.open(QIODevice::WriteOnly | QIODevice::Text)) {
      WbLog::error(tr("Streaming server: cannot write controller file: %1.").arg(fullFilename));
      return;
    }
    const QStringRef &content = message.midRef(message.indexOf('\n') + 1);
    file.write(content.toUtf8());
    file.close();
  } else
    WbLog::error(tr("Streaming server: Unsupported message: %1.").arg(message));
}

bool WbStreamingServer::isControllerEditAllowed(const QString &controller) {
  if (mEditableControllers.contains(controller))
    return true;

  WbLog::error(tr("Streaming server: edit of '%1' controller not allowed.").arg(controller));
  return false;
}

void WbStreamingServer::socketDisconnected() {
  QWebSocket *client = qobject_cast<QWebSocket *>(sender());
  if (client) {
    mWebSocketClients.removeAll(client);
    client->deleteLater();
    WbLog::info(tr("Streaming server: Client disconnected [%1] (remains %2 client(s)).")
                  .arg(clientToId(client))
                  .arg(mWebSocketClients.size()));
  }
}

void WbStreamingServer::sendUpdatePackageToClients() {
  sendActivityPulse();

  if (mWebSocketClients.size() > 0) {
    const qint64 currentTime = QDateTime::currentMSecsSinceEpoch();
    if (mLastUpdateTime < 0.0 || currentTime - mLastUpdateTime >= 1000.0 / WbWorld::instance()->worldInfo()->fps()) {
      foreach (QWebSocket *client, mWebSocketClients)
        pauseClientIfNeeded(client);
      mLastUpdateTime = currentTime;
    }
  }
}

void WbStreamingServer::sendActivityPulse() const {
  if (!mMonitorActivity)
    return;

  static qint64 lastTime = 0;
  const qint64 currentTime = QDateTime::currentMSecsSinceEpoch();
  if (currentTime - lastTime >= 5000.0) {  // send a pulse every 5 second on stdout
    lastTime = currentTime;                // to mean the simulation is up and running
    printf(".\n");
    fflush(stdout);
  }
}

void WbStreamingServer::propagateControllerLogToClients(WbLog::Level level, const QString &message, bool popup) {
  propagateLogToClients(level, message);
}

bool WbStreamingServer::isControllerMessageIgnored(const QString &pattern, const QString &message) const {
  if (!QRegularExpression(pattern.arg(".+")).match(message).hasMatch())
    return false;

  for (int i = 0; i < mEditableControllers.size(); ++i) {
    if (QRegularExpression(pattern.arg(mEditableControllers.at(i))).match(message).hasMatch())
      return false;
  }

  return true;
}

void WbStreamingServer::propagateWebotsLogToClients(WbLog::Level level, const QString &message, bool popup) {
  if (message.startsWith("INFO: Streaming server") || level == WbLog::STATUS || level == WbLog::DEBUG)
    // do not propagate streaming server logs, status or debug messages
    return;

  // do not propagate start and exit messages coming from controllers that are not editable
  if (isControllerMessageIgnored("^INFO: %1: Starting:", message) ||
      isControllerMessageIgnored("^INFO: '%1' controller", message))
    return;

  propagateLogToClients(level == WbLog::INFO ? WbLog::STDOUT : level, message);
}

void WbStreamingServer::propagateLogToClients(WbLog::Level level, const QString &message) {
  QString result;

  if (level == WbLog::STDOUT)
    result = "stdout:";
  else
    result = "stderr:";

  result += message;
  sendToClients(result);
}

void WbStreamingServer::sendToClients(const QString &message) {
  if (mMessageToClients.isEmpty()) {
    if (message.isEmpty())
      return;
    mMessageToClients = message;
  } else if (!message.isEmpty())
    mMessageToClients += "\n" + message;
  if (mWebSocketClients.isEmpty())
    return;
  foreach (QWebSocket *client, mWebSocketClients)
    client->sendTextMessage(mMessageToClients);
  mMessageToClients = "";
}

void WbStreamingServer::computeEditableControllers() {
  mEditableControllers.clear();
  const QList<WbRobot *> &robots = WbWorld::instance()->robots();
  foreach (WbRobot *const robot, robots)
    connectNewRobot(robot);
}

void WbStreamingServer::connectNewRobot(const WbRobot *robot) {
  connect(robot, &WbRobot::sendToJavascript, this, &WbStreamingServer::sendToJavascript);
  if (mControllerEdit) {
    const WbField *controllerField = robot->findField("controller");
    if (controllerField) {
      const QString &name = dynamic_cast<WbSFString *>(controllerField->value())->value();
      if (name != "void")
        mEditableControllers.append(name);
    }
  }
}

bool WbStreamingServer::prepareWorld() {
  try {
    foreach (QWebSocket *client, mWebSocketClients)
      sendWorldToClient(client);
  } catch (const QString &e) {
    WbLog::error(tr("Error when reloading world: %1.").arg(e));
    destroy();
    return false;
  }

  return true;
}

void WbStreamingServer::newWorld() {
  if (mWebSocketServer == NULL)
    return;

  if (mMonitorActivity) {
    printf("open\n");
    fflush(stdout);
  }

  if (!prepareWorld())
    return;
  computeEditableControllers();
}

void WbStreamingServer::deleteWorld() {
  if (mWebSocketServer == NULL)
    return;
  foreach (QWebSocket *client, mWebSocketClients)
    client->sendTextMessage("delete world");
  mEditableControllers.clear();
}

void WbStreamingServer::resetSimulation() {
  WbApplication::instance()->simulationReset(true);
  QCoreApplication::processEvents();  // this is required to make sure the simulation reset has been performed before sending
                                      // the update
  mLastUpdateTime = -1.0;
  mPauseTimeout = -1.0;
}

void WbStreamingServer::setWorldLoadingProgress(const int progress) {
  foreach (QWebSocket *client, mWebSocketClients) {
    client->sendTextMessage("loading:" + mCurrentWorldLoadingStatus + ":" + QString::number(progress));
    client->flush();
  }
}

void WbStreamingServer::propagateNodeAddition(WbNode *node) {
  if (mWebSocketServer == NULL || WbWorld::instance() == NULL)
    return;

  if (node->isProtoParameterNode()) {
    // PROTO parameter nodes are not exported to X3D or transmitted to webots.min.js
    foreach (WbNode *nodeInstance, node->protoParameterNodeInstances())
      propagateNodeAddition(nodeInstance);
    return;
  }

  const WbRobot *robot = dynamic_cast<WbRobot *>(node);
  if (robot)
    connectNewRobot(robot);
}

QString WbStreamingServer::simulationStateString() {
  switch (WbSimulationState::instance()->mode()) {
    case WbSimulationState::PAUSE:
      return "pause";
    case WbSimulationState::STEP:
      return "step";
    case WbSimulationState::REALTIME:
      return "real-time";
    case WbSimulationState::RUN:
      return "run";
    case WbSimulationState::FAST:
      return "fast";
    default:
      return QString();
  }
}

void WbStreamingServer::propagateSimulationStateChange() const {
  if (mWebSocketServer == NULL || WbWorld::instance() == NULL || mWebSocketClients.isEmpty())
    return;

  QString message = simulationStateString();
  if (message.isEmpty())
    return;
  if (message == "pause")
    message = QString("pause: %1").arg(WbSimulationState::instance()->time());
  foreach (QWebSocket *client, mWebSocketClients)
    client->sendTextMessage(message);
}

void WbStreamingServer::pauseClientIfNeeded(QWebSocket *client) {
  if (mPauseTimeout < 0 || WbSimulationState::instance()->time() < mPauseTimeout)
    return;

  disconnect(WbSimulationState::instance(), &WbSimulationState::modeChanged, this,
             &WbStreamingServer::propagateSimulationStateChange);
  WbSimulationState::instance()->setMode(WbSimulationState::PAUSE);
  connect(WbSimulationState::instance(), &WbSimulationState::modeChanged, this,
          &WbStreamingServer::propagateSimulationStateChange);
  client->sendTextMessage(QString("pause: %1").arg(WbSimulationState::instance()->time()));
  printf("pause\n");
  fflush(stdout);
}

void WbStreamingServer::sendWorldToClient(QWebSocket *client) {
  const WbWorld *world = WbWorld::instance();
  const QDir dir = QFileInfo(world->fileName()).dir();
  const QStringList worldList = dir.entryList(QStringList() << "*.wbt", QDir::Files);
  QString worlds;
  for (int i = 0; i < worldList.size(); ++i)
    worlds += (i == 0 ? "" : ";") + QFileInfo(worldList.at(i)).fileName();
  client->sendTextMessage("world:" + QFileInfo(world->fileName()).fileName() + ':' + worlds);

  const QList<WbRobot *> &robots = WbWorld::instance()->robots();
  foreach (const WbRobot *robot, robots) {
    if (!robot->window().isEmpty()) {
      QJsonObject windowObject;
      windowObject.insert("robot", robot->name());
      windowObject.insert("window", robot->window());
      const QJsonDocument windowDocument(windowObject);
      client->sendTextMessage("robot window: " + windowDocument.toJson(QJsonDocument::Compact));
    }
  }

  const WbWorldInfo *currentWorldInfo = WbWorld::instance()->worldInfo();
  QJsonObject infoObject;
  infoObject.insert("window", currentWorldInfo->window());
  infoObject.insert("title", currentWorldInfo->title());
  const QJsonDocument infoDocument(infoObject);
  client->sendTextMessage("world info: " + infoDocument.toJson(QJsonDocument::Compact));

  client->sendTextMessage("scene load completed");
}<|MERGE_RESOLUTION|>--- conflicted
+++ resolved
@@ -77,17 +77,10 @@
   // default values
   int port = 1234;
   // parse argument
-<<<<<<< HEAD
-#ifdef _WIN32  // uses Qt 5.15
+#ifdef __APPLE__
   const QStringList &options = argument.split(';', Qt::SkipEmptyParts);
-#else
+#else  //  Qt >= 5.15
   const QStringList &options = argument.split(';', QString::SkipEmptyParts);
-=======
-#ifdef __APPLE__
-  QStringList options = argument.split(';', QString::SkipEmptyParts);
-#else  //  Qt >= 5.15
-  QStringList options = argument.split(';', Qt::SkipEmptyParts);
->>>>>>> 34388659
 #endif
   foreach (QString option, options) {
     option = option.trimmed();
