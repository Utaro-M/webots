--- conflicted
+++ resolved
@@ -1147,10 +1147,6 @@
     }
     emit textureIdUpdated(0, BACKGROUND_TEXTURE);
     mAttachedCamera = NULL;
-<<<<<<< HEAD
-    emit textureIdUpdated(0, BACKGROUND_TEXTURE);
-=======
->>>>>>> 39b55d30
   }
 }
 
