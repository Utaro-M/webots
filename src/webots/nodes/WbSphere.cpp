--- conflicted
+++ resolved
@@ -212,16 +212,12 @@
 }
 
 bool WbSphere::sanitizeFields() {
-<<<<<<< HEAD
   bool invalidValue;
   if (mIco->value()) {
-    invalidValue = WbFieldChecker::checkIntInRangeWithIncludedBounds(this, mSubdivision, 1, 5, 1);
+    invalidValue = WbFieldChecker::resetIntIfNotInRangeWithIncludedBounds(this, mSubdivision, 1, 5, 1);
   } else
-    invalidValue = WbFieldChecker::checkIntInRangeWithIncludedBounds(this, mSubdivision, 3, 32, 24);
+    invalidValue = WbFieldChecker::resetIntIfNotInRangeWithIncludedBounds(this, mSubdivision, 3, 32, 24);
   if (invalidValue)
-=======
-  if (WbFieldChecker::resetIntIfNotInRangeWithIncludedBounds(this, mSubdivision, 1, 6, 1))
->>>>>>> 3c707d54
     return false;
 
   if (WbFieldChecker::resetDoubleIfNonPositive(this, mRadius, 1.0))
