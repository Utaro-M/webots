--- conflicted
+++ resolved
@@ -1094,7 +1094,6 @@
       fprintf(fd, "ln -s libssl.so.1.1 libssl.so\n");
       fprintf(fd, "ln -s libcrypto.so.1.1 libcrypto.so\n");
       fprintf(fd, "cd %s/debian\n", distribution_path);
-<<<<<<< HEAD
       fprintf(fd, "cp /usr/lib/x86_64-linux-gnu/libpng12.so.0 usr/local/webots/lib/webots\n");
       fprintf(fd, "cp /usr/lib/x86_64-linux-gnu/libvpx.so.3 usr/local/webots/lib/webots\n");
       fprintf(fd, "cp /usr/lib/x86_64-linux-gnu/libwebp.so.5 usr/local/webots/lib/webots\n");
@@ -1102,20 +1101,9 @@
       fprintf(fd, "cp /usr/lib/x86_64-linux-gnu/libwebpdemux.so.1 usr/local/webots/lib/webots\n");
       fprintf(fd, "cp /usr/lib/x86_64-linux-gnu/libjasper.so.1 usr/local/webots/lib/webots\n");
       fprintf(fd, "cp /usr/lib/x86_64-linux-gnu/libevent-2.0.so.5 usr/local/webots/lib/webots\n");
+      fprintf(fd, "cp /usr/lib/x86_64-linux-gnu/libassimp.so.3 usr/local/webots/lib/webots\n");
+#endif
       fprintf(fd, "cp /usr/lib/x86_64-linux-gnu/libminizip.so.1 usr/local/webots/lib/webots\n");
-      fprintf(fd, "cp /usr/lib/x86_64-linux-gnu/libassimp.so.3 usr/local/webots/lib/webots\n");
-=======
-      fprintf(fd, "cp /usr/lib/x86_64-linux-gnu/libpng12.so.0 usr/local/webots/lib\n");
-      fprintf(fd, "cp /usr/lib/x86_64-linux-gnu/libvpx.so.3 usr/local/webots/lib\n");
-      fprintf(fd, "cp /usr/lib/x86_64-linux-gnu/libwebp.so.5 usr/local/webots/lib\n");
-      fprintf(fd, "cp /usr/lib/x86_64-linux-gnu/libwebpmux.so.1 usr/local/webots/lib\n");
-      fprintf(fd, "cp /usr/lib/x86_64-linux-gnu/libwebpdemux.so.1 usr/local/webots/lib\n");
-      fprintf(fd, "cp /usr/lib/x86_64-linux-gnu/libjasper.so.1 usr/local/webots/lib\n");
-      fprintf(fd, "cp /usr/lib/x86_64-linux-gnu/libevent-2.0.so.5 usr/local/webots/lib\n");
-      fprintf(fd, "cp /usr/lib/x86_64-linux-gnu/libassimp.so.3 usr/local/webots/lib\n");
->>>>>>> 13a45bd8
-#endif
-      fprintf(fd, "cp /usr/lib/x86_64-linux-gnu/libminizip.so.1 usr/local/webots/lib\n");
 
       fprintf(fd, "mkdir DEBIAN\n");
       fprintf(fd, "echo \"Package: %s\" > DEBIAN/control\n", application_name_lowercase_and_dashes);
