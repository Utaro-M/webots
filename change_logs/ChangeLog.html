<!DOCTYPE html PUBLIC "-//w3c//dtd html 4.0 transitional//en">
<html>
<head>
  <meta http-equiv="Content-Type" content="text/html; charset=UTF-8">
  <title>Webots 2019 change log</title>
</head>
<body text="#000000" bgcolor="#ffffff" link="#0000ef" vlink="#52188c"
 alink="#ff0000">

<h1>Webots change log</h1>


<h2>Webots R2019a revision 2</h2>
Released on xx xxth, 2019

<ul>
<li><b>Enhancements</b></li>
<ul>
<li>Converted many PNG textures to JPEG to save disk space and network bandwidth.</li>
</ul>
<li><b>Bug fixes</b></li>
<ul>
<li>Fixed missing OpenCV dependencies on Windows preventing the vision controller to run and to compile.</li>
<li>Fixed PNG images with a useless alpha layer that were falsly considered as transparent by Webots causing alpha sorting problems.</li>
<li>Fixed controller builds using a custom Java Makefile.</li>
<li>Fixed Fog node not disabled when visibility range is 0.</li>
<li>Fixed reading of available GPU memory on some AMD graphics cards.</li>
<li>Fixed crash when adding a geometry node in the 'animatedGeometry' field of the Track node.</li>
<li>Fixed calibration of the Khepera4 robot ground sensors (thanks to Jeremy and Cyrill).</li>
<li>Fixed crash when copy-pasting some procedural nodes.</li>
<li>Fixed crash pasting a node in a non-empty field of a procedural PROTO node.</li>
<li>Fixed availability of Muscle node in case of an Hinge2Joint ancestor (thanks to Florin).</li>
<li>Fixed crash in streaming mode if a client connects while a world is loading.</li>
<li>Fixed crash when using an 'infra-red' DistanceSensor node on a painted surface.</li>
<<<<<<< HEAD
<li>Fixed mismatch between boundingObject outline and graphical representation of a Cylinder if the subdivision field is set to an odd value.</li>
=======
<li>Fixed geometry not created on world loading if invalid geometry fields are written in the file.</li>
>>>>>>> 8e6cb1a7
</ul>
</ul>

<h2>Webots R2019a revision 1</h2>
Released on February 14th, 2019

<ul>
<li><b>Dependency Updates</b></li>
<ul>
<li>Windows: upgraded to Qt 5.12.1.</li>
</ul>
<li><b>Enhancements</b></li>
<ul>
<li>Added a StripBuilding PROTO.</li>
<li>Improved the SUMO exporter to support more cases.</li>
<li>Improved rendering speed on Retina displays.</li>
<li>Added a controller emulating the e-puck2 Wi-Fi protocol and a simple LabVIEW VI communicating with it.</li>
<li>Added a safe mode.</li>
</ul>
<li><b>Bug fixes</b></li>
<ul>
<li>Fixed possible communication hangs with a Wi-Fi remote controlled e-puck2 robot.</li>
<li>Fixed the LEDs of the e-puck robot which were turned on wrongly when the 'led0' LED was turned on.</li>
<li>Windows: fixed flush of stdout and stderr for robot controllers.</li>
<li>Fixed crash with the Python API when getting a Camera, Lidar or RangeFinder image at first step (thanks to Farinaz).</li>
<li>Fixed crash when exporting some worlds to VRML97.</li>
<li>Fixed crash at startup when using a low-end GPU.</li>
<li>Fixed OpenStreetMap importer not working when launched from another directory because of missing configuration file.</li>
<li>Fixed TextureTransform field changes applied only at revert.</li>
<li>Fixed value of the 'WB_KEYBOARD_NUMPAD_LEFT' enumeration in the C API.</li>
<li>Fixed crash while recording a movie with some low-end GPU.</li>
<li>Fixed MATLAB controllers causing MATLAB crashes at startup on Windows.</li>
<li>Fixed e-puck light sensors calibration in worlds using PBR.</li>
</ul>
</ul>

<h2><a href='https://cyberbotics.com/doc/blog/Webots-2019-a-release'>Webots R2019a</a></h2>
Released on December 17th, 2018

<ul>
<li><b>New Features</b></li>
<ul>
<li>Graphics Improvements</li>
<ul>
<li>Webots now features an advanced High Dynamic Range (HDR) rendering pipeline with adjustable exposure.</li>
<li>All worlds, robots, devices, objects and PROTO files have now been updated to use the PBR rendering system exclusively.</li>
<li>PBRAppearance nodes now can make use of an emissive color or an emissive color texture to mimic light emission.</li>
<li>Global Illumination can be simulated using Ground-Truth Ambient Occlusion (GTAO).</li>
<li>Added a Bloom effect to simulate glaring from bright lights, emissive surfaces & reflections.</li>
<li>Added a library of appearance PROTO nodes for a suite of high-quality useful materials.</li>
</ul>
<li>Added the Tinkerbots robotics kit.</li>
<li>Added Wi-Fi remote control for the e-puck2 robot.</li>
<li>Added a ConveyorBelt PROTO.</li>
<li>Added a 'noise' field to the PositionSensor node.</li>
<li>Added a model of the Tesla model 3 compatilble with the SUMO interface.</li>
<li>Added a 'wb_supervisor_node_move_viewpoint' Supervisor function.</li>
<li>Added two new functions to the Speaker API called 'wb_speaker_is_sound_playing' and 'wb_speaker_is_speaking' to check whether a specific sound is currently been played or if the speaker is performing text-to-speech.</li>
<li>Added a model of 'Fanatec CSL Elite Racing Wheel' steering wheel to be used in the 'steeringWheel' field of some vehicles.</li>
<li>Added a ROBOTIS OP3 model.</li>
<li>Added three model of Velodyne lidars: 'Puck', 'Puck Hi-Res' and 'Puck LITE'.</li>
</ul>
<li><b>Dependency Updates</b></li>
<ul>
<li>Windows: upgraded to Qt 5.12.0.</li>
<li>macOS: upgraded to Qt 5.11.2.</li>
<li><font color="red">macOS: Added support for macOS 10.14. Dropped support of the obsolete libstdc++ and the i386 architecture from libController and derivated libraries.</font></li>
<li><font color="red">macOS, Windows: upgraded Python 3 precompiled packages to Python 3.7</font></li>
</ul>
<li><b>Enhancements</b></li>
<ul>
<li>Improved support of macOS Mojave and Retina displays.</li>
<li>Improved support of the VMWare virtual machines.</li>
<li>Improved the conversion from PROTO nodes into base nodes by preserving the DEF-USE definitions.</li>
<li>Improved the message dialog displayed when a controller is built to propose by default to reset the world.</li>
<li>Improved DEF/USE error messages for nodes defined in PROTO model bodies.</li>
<li>Improved real-time computation (displayed in the speedometer) for simulations with a time step smaller than 32ms.</li>
<li>Exposed global texture quality as a parameter in the Webots preferences.</li>
</ul>
<li><b>Bug fixes</b></li>
<ul>
<li>Fixed Lidar sensors which were returning NaN on some AMD graphics cards.</li>
<li>Fixed incorrect gamma correction for PBR rendering with shadows.</li>
<li>Fixed incorrect gamma-space representation of color fields with PBR.</li>
<li>Fixed material issues on some virtual machines.</li>
<li>Fixed e-puck remote-control issues in BotStudio (thanks to Andrew).</li>
<li>Fixed nodes proposed in the Add Node dialog in case of DEF and USE nodes used in different contexts (bounding object and not).</li>
<li>Fixed DEF nodes proposed in the Add Node dialog in case of multiple occurrences of the same DEF name.</li>
<li>Fixed insertion of a Slot PROTO node from Add Node dialog or paste action without a parent Slot node.</li>
<li>Fixed world opened when selecting a section item in the Webots guided tour.</li>
<li>Fixed simulation freeze reloading or loading a new world while a movie is recorded from a Supervisor controller.</li>
<li>Fixed movie icon status when recording a movie from a Supervisor controller.</li>
<li>Fixed returned position on camera image of WbCameraRecognitionObject (thanks to Tommaso).</li>
<li>Fixed non-working motor control if the parent of the joint is a Slot node.</li>
<li>Fixed crash when a node in the 'appearance' or 'geometry' field of a Shape node or 'endPoint' field of a Slot or Joint node is regenerated.</li>
<li>Fixed issue with wrong sensor refresh rate with the ROS controller when the world time step is not equal to 32.</li>
<li>Fixed performance issue when using Camera, Lidar or RangeFinder devices with the ROS controller (thanks to Omar).</li>
<li>Fixed guided tour opened in batch mode.</li>
<li>Fixed enabling of InertialUnit devices from the generic robot-windows.</li>
</ul>
<li><b>Cleanup</b></li>
<ul>
<ul>
<li>The Supervisor node is now deprecated, instead a normal robot should be used and its 'supervisor' field should be set to TRUE.</li>
<li>The Supervisor API remains unchanged and will not be deprecated.</li>
<li>Added a 'wb_robot_get_supervisor' function to get the state of the 'supervisor' field of the Robot node.</li>
<li>Added a new 'supervisor' field to all the robot and vehicle PROTO nodes.</li>
<li>Improved the C++, Java and Python versions of the vehicle library to base the 'Driver' class on the 'Supervisor' class instead of the 'Robot' one.</li>
<li>Removed the possibility to retrieve the super node in Lua in order to speed up node initialization.</li>
</ul>
</ul>
<li><b>Breaking Changes</b></li>
<ul>
<li><font color="red"><b>Deprecated the Supervisor node.</b></font></li>
<li><font color="red"><b>Removed deprecated ROS DifferentialWheels API.</b></font></li>
<li><font color="red"><b>Roads</b></font></li>
<ul>
<li>Refactored and improved various road PROTO nodes in order to improve graphical fidelity
  and increase modularity without requiring the creation of a specific texture (especially for road lines).</li>
<li>The 'texture' and 'textureScale' fields have been replaced by the 'appearance' field.</li>
<li>The 'pavementTexture' field has been replaced by the 'pavementAppearance' field.</li>
<li>The 'dashedLine' field has been replaced by the 'lines' field.</li>
</ul>
<li><font color="red"><b>Many PROTO files no longer use 'texture' style MFString field(s), instead using new 'appearance' SFNode field(s). These are:</b></font></li>
<ul>
<li>UnevenTerrain</li>
<li>Floor</li>
<li>CircleArena</li>
<li>RectangleArena</li>
<li>All Road PROTOs</li>
<li>Door</li>
<li>Ceiling</li>
<li>Cabinet</li>
</ul>
</ul>
</ul>

<h2><a href="ChangeLogR2018.html" target="_blank">Webots R2018 change log</a></h2>
From December 2017

<h2><a href="ChangeLog8.html" target="_blank">Webots 8 change log</a></h2>
From October 2014

<h2><a href="ChangeLog7.html" target="_blank">Webots 7 change log</a></h2>
From September 2012

<h2><a href="ChangeLog6.html" target="_blank">Webots 6 change log</a></h2>
From November 2008

<h2><a href="ChangeLog5.html" target="_blank">Webots 5 change log</a></h2>
From January 2005

<h2><a href="ChangeLog4.html" target="_blank">Webots 4 change log</a></h2>
From February 2003

</body>
</html><|MERGE_RESOLUTION|>--- conflicted
+++ resolved
@@ -32,11 +32,8 @@
 <li>Fixed availability of Muscle node in case of an Hinge2Joint ancestor (thanks to Florin).</li>
 <li>Fixed crash in streaming mode if a client connects while a world is loading.</li>
 <li>Fixed crash when using an 'infra-red' DistanceSensor node on a painted surface.</li>
-<<<<<<< HEAD
+<li>Fixed geometry not created on world loading if invalid geometry fields are written in the file.</li>
 <li>Fixed mismatch between boundingObject outline and graphical representation of a Cylinder if the subdivision field is set to an odd value.</li>
-=======
-<li>Fixed geometry not created on world loading if invalid geometry fields are written in the file.</li>
->>>>>>> 8e6cb1a7
 </ul>
 </ul>
 
