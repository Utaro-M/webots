<!DOCTYPE html PUBLIC "-//w3c//dtd html 4.0 transitional//en">
<html>
<head>
  <meta http-equiv="Content-Type" content="text/html; charset=UTF-8">
  <title>Webots 2019 change log</title>
</head>
<body text="#000000" bgcolor="#ffffff" link="#0000ef" vlink="#52188c"
 alink="#ff0000">

<h1>Webots change log</h1>

<h2><a href='https://cyberbotics.com/doc/blog/Webots-2018-b-release'>Webots R2019b</a></h2>
Released on xx xxth, 2019

<ul>
<li><b>New Robots</b></li>
<ul>
<li>Added an ABB IRB 4600/40 arm model.</li>
<li>Added Universal Robots UR3e, UR5e and UR10e models.</li>
<li>Added a ROBOTIQ 3-Finger gripper model.<li>
<li>Added a Clearpath Moose model.</li>
<li>Added a Telerob Telemax PRO model.</li>
</ul>
<li><b>New Features</b></li>
<ul>
<<<<<<< HEAD
<li>Windows: Webots can now be installed without administrator privileges.</li>
=======
<li>Improved the Webots online 3D viewer: 'webots.min.js'</li>
<ul>
<li>Switched from 'X3DOM' to 'three.js'.</li>
<li>Used ES6, Babel and minifyjs to provide 'webots.min.js' as a single and minified file.</li>
<li>Reduced the rendering difference between Webots and 'webots.min.js'.</li>
<li>Added support for PBR appearances and HDR textured background.</li>
<li>Improved loading time and rendering speed.</li>
<li>Extended the Webots websocket server to an HTTP server serving the texture images too.</li>
</ul>
>>>>>>> 49defb20
<li>Added an 'ico' field to the Sphere node to select the tessellation method between uv-sphere and icosphere.</li>
<li>Bloom and Ambient Occlusion are now also available as effects for color cameras.</li>
<li>BallJoint nodes can now be controlled using RotationalMotor and Brake nodes and their angles can be measured using PositionSensor nodes.</li>
<li>Extern robot controllers can be launched from outside of Webots.</li>
<li>Added the following PROTO objects: 'IntermodalContainer', 'IntermodalOfficeContainer', 'Radiator', 'WallPlug', 'FireExtinguisher', 'CapScrew', 'ElectricalPlug', 'EyeScrew', 'ScrewHole', 'Washer', 'DoubleFluorescentLamp' and 'OfficeTelephone'.</li>
<li>Added the following PROTO appearances: 'CorrodedMetal', 'CorrugatedMetal', 'DamascusSteel', 'ElectricConduit', 'FlexibleAluminiumDuct', 'GalvanizedMetal', 'HammeredCopper', 'OsbWood', 'Plaster', 'RustyMetal', 'ScrewThread' and 'WireFence'.</li>
<li>Added a 'PipeBoundingObject' and a 'TorusBoundingObject' PROTO nodes to simplify the creation of complex bounding objects.</li>
<li>Added a factory hall environment sample.</li>
<li>Added support for normal definition (by face or by vertex) in IndexedFaceSet nodes.</li>
<li>Added two examples called 'motor2' and 'motor3' in 'samples/devices' to showcase controlled Hinge2Joint and BallJoint.</li>
</ul>
<li><b>Upgrade</b></li>
<ul>
</ul>
<li><b>Enhancements</b></li>
<ul>
<li><font color="red">Improved the Sphere texture mapping that now applies UV mapping.</font></li>
<li>Added an 'appearance' field to the 'Wrench', 'LJoint', 'PipeSection' and 'TJoint' PROTO nodes.</li>
<li>Added a 'stringerWidth' field to the 'StraightStairs' PROTO node.</li>
<li>Added the possibility to define the appearance, radius and length of the 'Bolt' and 'Nut' PROTO nodes.</li>
<li>Connector nodes can now be inserted in Solid nodes.</li>
<li>Connector nodes can now be part of the static environment.</li>
<li>Improved the infra-red DistanceSensor model by taking into account the roughness and occlusion of the surface.</li>
<li>Improved the default SpotLight.beamWidth value.</li>
<li>Converted many PNG textures to JPEG to save disk space and network bandwidth.</li>
<li>Improved boundingObject representation of Capsule and Cylinder geometries by setting a minimum subdivision value.</li>
</ul>
<li><b>Bug fix</b></li>
<ul>
<li>Renamed some PROTO appearances ('MatteCarPaint' -> 'MattePaint', 'GlossyCarPaint' -> 'GlossyPaint', 'CarLeather' -> 'Leather').</li>
<li>Fixed DoorLever 'name' field not connected when its 'canTurn' field is set to TRUE.</li>
<li>Fixed mirrored texture in Floor PROTO.</li>
<li>Fixed VRML import and export of Webots Sphere geometries (icospheres).</li>
<li>Fixed invalid webots_ros::RecognitionObject::colors value published by the Camera 'recognition_objects' ROS topic.</li>
<li>Fixed missing OpenCV dependencies on Windows preventing the vision controller to run and to compile.</li>
<li>Fixed PNG images with a useless alpha layer that were falsly considered as transparent by Webots causing alpha sorting problems.</li>
<li>Fixed controller builds using a custom Java Makefile.</li>
<li>Fixed Fog node not disabled when visibility range is 0.</li>
<li>Fixed reading of available GPU memory on some AMD graphics cards.</li>
<li>Fixed value of the 'WB_KEYBOARD_NUMPAD_LEFT' enumeration in the C API.</li>
<li>Fixed crash when adding a geometry node in the 'animatedGeometry' field of the Track node.</li>
<li>Fixed calibration of the Khepera4 robot ground sensors (thanks to Jeremy and Cyrill).</li>
<li>Fixed crash when copy-pasting some procedural nodes.</li>
<li>Fixed crash pasting a node in a non-empty field of a procedural PROTO node.</li>
<li>Fixed availability of Muscle node in case of an Hinge2Joint ancestor (thanks to Florin).</li>
<li>Fixed crash in streaming mode if a client connects while a world is loading.</li>
<li>Fixed crash when deleting the Background node if the simulation contains a Track node.</li>
<li>Fixed crash when using an 'infra-red' DistanceSensor node on a painted surface.</li>
<li>Fixed geometry not created on world loading if invalid geometry fields are written in the file.</li>
<li>Fixed mismatch between boundingObject outline and graphical representation of a Cylinder if the subdivision field is set to an odd value.</li>
<li>Fixed 'getRangeImageArray' function in the Python API returning always None.</li>
<li>Fixed runtime changes of kinematic solid bounding objects not taken into account when colliding with sleeping dynamic solids.</li>
</ul>
<li><b>Cleanup</b></li>
<ul>
<li>Deprecated the Python 2.7 API.</li>
<li>Removed the 'environmentMap' field of the PBRAppearance node.</li>
<li>Removed broken 'colorPerVertex' and 'color' fields of the ElevationGrid node.</li>
</ul>
</ul>

<h2>Webots R2019a revision 1</h2>
Released on February 14th, 2019

<ul>
<li><b>Dependency Updates</b></li>
<ul>
<li>Windows: upgraded to Qt 5.12.1.</li>
</ul>
<li><b>Enhancements</b></li>
<ul>
<li>Added a StripBuilding PROTO.</li>
<li>Improved the SUMO exporter to support more cases.</li>
<li>Improved rendering speed on Retina displays.</li>
<li>Added a controller emulating the e-puck2 Wi-Fi protocol and a simple LabVIEW VI communicating with it.</li>
<li>Added a safe mode.</li>
</ul>
<li><b>Bug fixes</b></li>
<ul>
<li>Fixed possible communication hangs with a Wi-Fi remote controlled e-puck2 robot.</li>
<li>Fixed the LEDs of the e-puck robot which were turned on wrongly when the 'led0' LED was turned on.</li>
<li>Windows: fixed flush of stdout and stderr for robot controllers.</li>
<li>Fixed crash with the Python API when getting a Camera, Lidar or RangeFinder image at first step (thanks to Farinaz).</li>
<li>Fixed crash when exporting some worlds to VRML97.</li>
<li>Fixed crash at startup when using a low-end GPU.</li>
<li>Fixed OpenStreetMap importer not working when launched from another directory because of missing configuration file.</li>
<li>Fixed TextureTransform field changes applied only at revert.</li>
<li>Fixed crash while recording a movie with some low-end GPU.</li>
<li>Fixed MATLAB controllers causing MATLAB crashes at startup on Windows.</li>
<li>Fixed e-puck light sensors calibration in worlds using PBR.</li>
</ul>
</ul>

<h2><a href='https://cyberbotics.com/doc/blog/Webots-2019-a-release'>Webots R2019a</a></h2>
Released on December 17th, 2018

<ul>
<li><b>New Features</b></li>
<ul>
<li>Graphics Improvements</li>
<ul>
<li>Webots now features an advanced High Dynamic Range (HDR) rendering pipeline with adjustable exposure.</li>
<li>All worlds, robots, devices, objects and PROTO files have now been updated to use the PBR rendering system exclusively.</li>
<li>PBRAppearance nodes now can make use of an emissive color or an emissive color texture to mimic light emission.</li>
<li>Global Illumination can be simulated using Ground-Truth Ambient Occlusion (GTAO).</li>
<li>Added a Bloom effect to simulate glaring from bright lights, emissive surfaces & reflections.</li>
<li>Added a library of appearance PROTO nodes for a suite of high-quality useful materials.</li>
</ul>
<li>Added the Tinkerbots robotics kit.</li>
<li>Added Wi-Fi remote control for the e-puck2 robot.</li>
<li>Added a ConveyorBelt PROTO.</li>
<li>Added a 'noise' field to the PositionSensor node.</li>
<li>Added a model of the Tesla model 3 compatilble with the SUMO interface.</li>
<li>Added a 'wb_supervisor_node_move_viewpoint' Supervisor function.</li>
<li>Added two new functions to the Speaker API called 'wb_speaker_is_sound_playing' and 'wb_speaker_is_speaking' to check whether a specific sound is currently been played or if the speaker is performing text-to-speech.</li>
<li>Added a model of 'Fanatec CSL Elite Racing Wheel' steering wheel to be used in the 'steeringWheel' field of some vehicles.</li>
<li>Added a ROBOTIS OP3 model.</li>
<li>Added three model of Velodyne lidars: 'Puck', 'Puck Hi-Res' and 'Puck LITE'.</li>
</ul>
<li><b>Dependency Updates</b></li>
<ul>
<li>Windows: upgraded to Qt 5.12.0.</li>
<li>macOS: upgraded to Qt 5.11.2.</li>
<li><font color="red">macOS: Added support for macOS 10.14. Dropped support of the obsolete libstdc++ and the i386 architecture from libController and derivated libraries.</font></li>
<li><font color="red">macOS, Windows: upgraded Python 3 precompiled packages to Python 3.7</font></li>
</ul>
<li><b>Enhancements</b></li>
<ul>
<li>Improved support of macOS Mojave and Retina displays.</li>
<li>Improved support of the VMWare virtual machines.</li>
<li>Improved the conversion from PROTO nodes into base nodes by preserving the DEF-USE definitions.</li>
<li>Improved the message dialog displayed when a controller is built to propose by default to reset the world.</li>
<li>Improved DEF/USE error messages for nodes defined in PROTO model bodies.</li>
<li>Improved real-time computation (displayed in the speedometer) for simulations with a time step smaller than 32ms.</li>
<li>Exposed global texture quality as a parameter in the Webots preferences.</li>
</ul>
<li><b>Bug fixes</b></li>
<ul>
<li>Fixed Lidar sensors which were returning NaN on some AMD graphics cards.</li>
<li>Fixed incorrect gamma correction for PBR rendering with shadows.</li>
<li>Fixed incorrect gamma-space representation of color fields with PBR.</li>
<li>Fixed material issues on some virtual machines.</li>
<li>Fixed e-puck remote-control issues in BotStudio (thanks to Andrew).</li>
<li>Fixed nodes proposed in the Add Node dialog in case of DEF and USE nodes used in different contexts (bounding object and not).</li>
<li>Fixed DEF nodes proposed in the Add Node dialog in case of multiple occurrences of the same DEF name.</li>
<li>Fixed insertion of a Slot PROTO node from Add Node dialog or paste action without a parent Slot node.</li>
<li>Fixed world opened when selecting a section item in the Webots guided tour.</li>
<li>Fixed simulation freeze reloading or loading a new world while a movie is recorded from a Supervisor controller.</li>
<li>Fixed movie icon status when recording a movie from a Supervisor controller.</li>
<li>Fixed returned position on camera image of WbCameraRecognitionObject (thanks to Tommaso).</li>
<li>Fixed non-working motor control if the parent of the joint is a Slot node.</li>
<li>Fixed crash when a node in the 'appearance' or 'geometry' field of a Shape node or 'endPoint' field of a Slot or Joint node is regenerated.</li>
<li>Fixed issue with wrong sensor refresh rate with the ROS controller when the world time step is not equal to 32.</li>
<li>Fixed performance issue when using Camera, Lidar or RangeFinder devices with the ROS controller (thanks to Omar).</li>
<li>Fixed guided tour opened in batch mode.</li>
<li>Fixed enabling of InertialUnit devices from the generic robot-windows.</li>
</ul>
<li><b>Cleanup</b></li>
<ul>
<ul>
<li>The Supervisor node is now deprecated, instead a normal robot should be used and its 'supervisor' field should be set to TRUE.</li>
<li>The Supervisor API remains unchanged and will not be deprecated.</li>
<li>Added a 'wb_robot_get_supervisor' function to get the state of the 'supervisor' field of the Robot node.</li>
<li>Added a new 'supervisor' field to all the robot and vehicle PROTO nodes.</li>
<li>Improved the C++, Java and Python versions of the vehicle library to base the 'Driver' class on the 'Supervisor' class instead of the 'Robot' one.</li>
<li>Removed the possibility to retrieve the super node in Lua in order to speed up node initialization.</li>
</ul>
</ul>
<li><b>Breaking Changes</b></li>
<ul>
<li><font color="red"><b>Deprecated the Supervisor node.</b></font></li>
<li><font color="red"><b>Removed deprecated ROS DifferentialWheels API.</b></font></li>
<li><font color="red"><b>Roads</b></font></li>
<ul>
<li>Refactored and improved various road PROTO nodes in order to improve graphical fidelity
  and increase modularity without requiring the creation of a specific texture (especially for road lines).</li>
<li>The 'texture' and 'textureScale' fields have been replaced by the 'appearance' field.</li>
<li>The 'pavementTexture' field has been replaced by the 'pavementAppearance' field.</li>
<li>The 'dashedLine' field has been replaced by the 'lines' field.</li>
</ul>
<li><font color="red"><b>Many PROTO files no longer use 'texture' style MFString field(s), instead using new 'appearance' SFNode field(s). These are:</b></font></li>
<ul>
<li>UnevenTerrain</li>
<li>Floor</li>
<li>CircleArena</li>
<li>RectangleArena</li>
<li>All Road PROTOs</li>
<li>Door</li>
<li>Ceiling</li>
<li>Cabinet</li>
</ul>
</ul>
</ul>

<h2><a href="ChangeLogR2018.html" target="_blank">Webots R2018 change log</a></h2>
From December 2017

<h2><a href="ChangeLog8.html" target="_blank">Webots 8 change log</a></h2>
From October 2014

<h2><a href="ChangeLog7.html" target="_blank">Webots 7 change log</a></h2>
From September 2012

<h2><a href="ChangeLog6.html" target="_blank">Webots 6 change log</a></h2>
From November 2008

<h2><a href="ChangeLog5.html" target="_blank">Webots 5 change log</a></h2>
From January 2005

<h2><a href="ChangeLog4.html" target="_blank">Webots 4 change log</a></h2>
From February 2003

</body>
</html><|MERGE_RESOLUTION|>--- conflicted
+++ resolved
@@ -23,9 +23,7 @@
 </ul>
 <li><b>New Features</b></li>
 <ul>
-<<<<<<< HEAD
 <li>Windows: Webots can now be installed without administrator privileges.</li>
-=======
 <li>Improved the Webots online 3D viewer: 'webots.min.js'</li>
 <ul>
 <li>Switched from 'X3DOM' to 'three.js'.</li>
@@ -35,8 +33,7 @@
 <li>Improved loading time and rendering speed.</li>
 <li>Extended the Webots websocket server to an HTTP server serving the texture images too.</li>
 </ul>
->>>>>>> 49defb20
-<li>Added an 'ico' field to the Sphere node to select the tessellation method between uv-sphere and icosphere.</li>
+<li>Added an  field to the Sphere node to select the tessellation method between uv-sphere and icosphere.</li>
 <li>Bloom and Ambient Occlusion are now also available as effects for color cameras.</li>
 <li>BallJoint nodes can now be controlled using RotationalMotor and Brake nodes and their angles can be measured using PositionSensor nodes.</li>
 <li>Extern robot controllers can be launched from outside of Webots.</li>
